# CHANGELOG

## [Upcoming Release] - 2024-??-??

- Improve memory usage and performance for rigid body contact handling when `self.rigid_mesh_contact_max` is zero (default behavior)
<<<<<<< HEAD
- The `mask` argument to `wp.sim.eval_fk` now accepts both integer and boolean arrays.
- Support for NumPy >= 2.0.
- Fix hashing of replay functions and snippets.
- Add additional code comments for random number sampling functions in `rand.h`
- Add information to the module load printouts to indicate whether a module was
  compiled `(compiled)`, loaded from the cache `(cached)`, or was unable to be
  loaded `(error)`.
- `wp.config.verbose = True` now also prints out a message upon the entry to a `wp.ScopedTimer`.
- Add additional documentation and examples demonstrating `wp.copy()`, `wp.clone()`, and `array.assign()` differentiability.
- Fix adding `__new__()` methods for all class `__del__()` methods to
  anticipate when a class instance is created but not instantiated before garbage collection.
- Add code-completion support for `wp.config` variables.
- Remove usage of a static task (thread) index for CPU kernels to address multithreading concerns.
=======
- The `mask` argument to `wp.sim.eval_fk` now accepts both integer and bool arrays
- Support for NumPy >= 2.0
- Fix hashing of replay functions and snippets
- New `warp.sparse` features:
  - Sparse matrix allocations (from `bsr_from_triplets`, `bsr_axpy`, etc) can now be captured in CUDA graphs; exact number of non-zeros can be optionally requested asynchronously.
  - `bsr_assign` now supports changing block shape (including CSR/BSR conversions)
  - Add Python operator overloads for common sparse matrix operations, e.g `A += 0.5 * B`, `y = x @ C`
>>>>>>> 4abf5e30

## [1.2.1] - 2024-06-14

- Fix generic function caching
- Fix Warp not being initialized when constructing arrays with `wp.array()`
- Fix `wp.is_mempool_access_supported()` not resolving the provided device arguments to `wp.context.Device`

## [1.2.0] - 2024-06-06

- Add a not-a-number floating-point constant that can be used as `wp.NAN` or `wp.nan`.
- Add `wp.isnan()`, `wp.isinf()`, and `wp.isfinite()` for scalars, vectors, matrices, etc.
- Improve kernel cache reuse by hashing just the local module constants. Previously, a
  module's hash was affected by all `wp.constant()` variables declared in a Warp program.
- Revised module compilation process to allow multiple processes to use the same kernel cache directory.
  Cached kernels will now be stored in hash-specific subdirectory.
- Add runtime checks for `wp.MarchingCubes` on field dimensions and size
- Fix memory leak in `wp.Mesh` BVH ([GH-225](https://github.com/NVIDIA/warp/issues/225))
- Use C++17 when building the Warp library and user kernels
- Increase PTX target architecture up to `sm_75` (from `sm_70`), enabling Turing ISA features
- Extended NanoVDB support (see `warp.Volume`):
  - Add support for data-agnostic index grids, allocation at voxel granularity
  - New `wp.volume_lookup_index()`, `wp.volume_sample_index()` and generic `wp.volume_sample()`/`wp.volume_lookup()`/`wp.volume_store()` kernel-level functions
  - Zero-copy aliasing of in-memory grids, support for multi-grid buffers
  - Grid introspection and blind data access capabilities
  - `warp.fem` can now work directly on NanoVDB grids using `warp.fem.Nanogrid`
  - Fixed `wp.volume_sample_v()` and `wp.volume_store_*()` adjoints
  - Prevent `wp.volume_store()` from overwriting grid background values
- Improve validation of user-provided fields and values in `warp.fem`
- Support headless rendering of `wp.render.OpenGLRenderer` via `pyglet.options["headless"] = True`
- `wp.render.RegisteredGLBuffer` can fall back to CPU-bound copying if CUDA/OpenGL interop is not available
- Clarify terms for external contributions, please see CONTRIBUTING.md for details
- Improve performance of `wp.sparse.bsr_mm()` by ~5x on benchmark problems
- Fix for XPBD incorrectly indexing into of joint actuations `joint_act` arrays
- Fix for mass matrix gradients computation in `wp.sim.FeatherstoneIntegrator()`
- Fix for handling of `--msvc_path` in build scripts
- Fix for `wp.copy()` params to record dest and src offset parameters on `wp.Tape()`
- Fix for `wp.randn()` to ensure return values are finite
- Fix for slicing of arrays with gradients in kernels
- Fix for function overload caching, ensure module is rebuilt if any function overloads are modified
- Fix for handling of `bool` types in generic kernels
- Publish CUDA 12.5 binaries for Hopper support, see https://github.com/nvidia/warp?tab=readme-ov-file#installing for details

## [1.1.1] - 2024-05-24

- `wp.init()` is no longer required to be called explicitly and will be performed on first call to the API
- Speed up `omni.warp.core`'s startup time

## [1.1.0] - 2024-05-09

- Support returning a value from `@wp.func_native` CUDA functions using type hints
- Improved differentiability of the `wp.sim.FeatherstoneIntegrator`
- Fix gradient propagation for rigid body contacts in `wp.sim.collide()`
- Added support for event-based timing, see `wp.ScopedTimer()`
- Added Tape visualization and debugging functions, see `wp.Tape.visualize()`
- Support constructing Warp arrays from objects that define the `__cuda_array_interface__` attribute
- Support copying a struct to another device, use `struct.to(device)` to migrate struct arrays
- Allow rigid shapes to not have any collisions with other shapes in `wp.sim.Model`
- Change default test behavior to test redundant GPUs (up to 2x)
- Test each example in an individual subprocess
- Polish and optimize various examples and tests
- Allow non-contiguous point arrays to be passed to `wp.HashGrid.build()`
- Upgrade LLVM to 18.1.3 for from-source builds and Linux x86-64 builds
- Build DLL source code as C++17 and require GCC 9.4 as a minimum
- Array clone, assign, and copy are now differentiable
- Use `Ruff` for formatting and linting
- Various documentation improvements (infinity, math constants, etc.)
- Improve URDF importer, handle joint armature
- Allow builtins.bool to be used in Warp data structures
- Use external gradient arrays in backward passes when passed to `wp.launch()`
- Add Conjugate Residual linear solver, see `wp.optim.linear.cr()`
- Fix propagation of gradients on aliased copy of variables in kernels
- Facilitate debugging and speed up `import warp` by eliminating raising any exceptions
- Improve support for nested vec/mat assignments in structs
- Recommend Python 3.9 or higher, which is required for JAX and soon PyTorch.
- Support gradient propagation for indexing sliced multi-dimensional arrays, i.e. `a[i][j]` vs. `a[i, j]`
- Provide an informative message if setting DLL C-types failed, instructing to try rebuilding the library

## [1.0.3] - 2024-04-17

- Add a `support_level` entry to the configuration file of the extensions

## [1.0.2] - 2024-03-22

- Make examples runnable from any location
- Fix the examples not running directly from their Python file
- Add the example gallery to the documentation
- Update `README.md` examples USD location
- Update `example_graph_capture.py` description

## [1.0.1] - 2024-03-15

- Document Device `total_memory` and `free_memory`
- Documentation for allocators, streams, peer access, and generics
- Changed example output directory to current working directory
- Added `python -m warp.examples.browse` for browsing the examples folder
- Print where the USD stage file is being saved
- Added `examples/optim/example_walker.py` sample
- Make the drone example not specific to USD
- Reduce the time taken to run some examples
- Optimise rendering points with a single colour
- Clarify an error message around needing USD
- Raise exception when module is unloaded during graph capture
- Added `wp.synchronize_event()` for blocking the host thread until a recorded event completes
- Flush C print buffers when ending `stdout` capture
- Remove more unneeded CUTLASS files
- Allow setting mempool release threshold as a fractional value

## [1.0.0] - 2024-03-07

- Add `FeatherstoneIntegrator` which provides more stable simulation of articulated rigid body dynamics in generalized coordinates (`State.joint_q` and `State.joint_qd`)
- Introduce `warp.sim.Control` struct to store control inputs for simulations (optional, by default the `Model` control inputs are used as before); integrators now have a different simulation signature: `integrator.simulate(model: Model, state_in: State, state_out: State, dt: float, control: Control)`
- `joint_act` can now behave in 3 modes: with `joint_axis_mode` set to `JOINT_MODE_FORCE` it behaves as a force/torque, with `JOINT_MODE_VELOCITY` it behaves as a velocity target, and with `JOINT_MODE_POSITION` it behaves as a position target; `joint_target` has been removed
- Add adhesive contact to Euler integrators via `Model.shape_materials.ka` which controls the contact distance at which the adhesive force is applied
- Improve handling of visual/collision shapes in URDF importer so visual shapes are not involved in contact dynamics
- Experimental JAX kernel callback support
- Improve module load exception message
- Add `wp.ScopedCapture`
- Removing `enable_backward` warning for callables
- Copy docstrings and annotations from wrapped kernels, functions, structs

## [0.15.1] - 2024-03-05

- Add examples assets to the wheel packages
- Fix broken image link in documentation
- Fix codegen for custom grad functions calling their respective forward functions
- Fix custom grad function handling for functions that have no outputs
- Fix issues when `wp.config.quiet = True`

## [0.15.0] - 2024-03-04

- Add thumbnails to examples gallery
- Apply colored lighting to examples
- Moved `examples` directory under `warp/`
- Add example usage to `python -m warp.tests --help`
- Adding `torch.autograd.function` example + docs
- Add error-checking to array shapes during creation
- Adding `example_graph_capture`
- Add a Diffsim Example of a Drone
- Fix `verify_fp` causing compiler errors and support CPU kernels
- Fix to enable `matmul` to be called in CUDA graph capture
- Enable mempools by default
- Update `wp.launch` to support tuple args
- Fix BiCGSTAB and GMRES producing NaNs when converging early
- Fix warning about backward codegen being disabled in `test_fem`
- Fix `assert_np_equal` when NaN's and tolerance are involved
- Improve error message to discern between CUDA being disabled or not supported
- Support cross-module functions with user-defined gradients
- Suppress superfluous CUDA error when ending capture after errors
- Make output during initialization atomic
- Add `warp.config.max_unroll`, fix custom gradient unrolling
- Support native replay snippets using `@wp.func_native(snippet, replay_snippet=replay_snippet)`
- Look for the CUDA Toolkit in default locations if the `CUDA_PATH` environment variable or `--cuda_path` build option are not used
- Added `wp.ones()` to efficiently create one-initialized arrays
- Rename `wp.config.graph_capture_module_load_default` to `wp.config.enable_graph_capture_module_load_by_default`

## [0.14.0] - 2024-02-19

- Add support for CUDA pooled (stream-ordered) allocators
  - Support memory allocation during graph capture
  - Support copying non-contiguous CUDA arrays during graph capture
  - Improved memory allocation/deallocation performance with pooled allocators
  - Use `wp.config.enable_mempools_at_init` to enable pooled allocators during Warp initialization (if supported)
  - `wp.is_mempool_supported()` - check if a device supports pooled allocators
  - `wp.is_mempool_enabled()`, `wp.set_mempool_enabled()` - enable or disable pooled allocators per device
  - `wp.set_mempool_release_threshold()`, `wp.get_mempool_release_threshold()` - configure memory pool release threshold
- Add support for direct memory access between devices
  - Improved peer-to-peer memory transfer performance if access is enabled
  - Caveat: enabling peer access may impact memory allocation/deallocation performance and increase memory consumption
  - `wp.is_peer_access_supported()` - check if the memory of a device can be accessed by a peer device
  - `wp.is_peer_access_enabled()`, `wp.set_peer_access_enabled()` - manage peer access for memory allocated using default CUDA allocators
  - `wp.is_mempool_access_supported()` - check if the memory pool of a device can be accessed by a peer device
  - `wp.is_mempool_access_enabled()`, `wp.set_mempool_access_enabled()` - manage access for memory allocated using pooled CUDA allocators
- Refined stream synchronization semantics
  - `wp.ScopedStream` can synchronize with the previous stream on entry and/or exit (only sync on entry by default)
  - Functions taking an optional stream argument do no implicit synchronization for max performance (e.g., `wp.copy()`, `wp.launch()`, `wp.capture_launch()`)
- Support for passing a custom `deleter` argument when constructing arrays
  - Deprecation of `owner` argument - use `deleter` to transfer ownership
- Optimizations for various core API functions (e.g., `wp.zeros()`, `wp.full()`, and more)
- Fix `wp.matmul()` to always use the correct CUDA context
- Fix memory leak in BSR transpose
- Fix stream synchronization issues when copying non-contiguous arrays
- API change: `wp.matmul()` no longer accepts a device as a parameter; instead, it infers the correct device from the arrays being multiplied
- Updated DLPack utilities to the latest published standard
  - External arrays can be imported into Warp directly, e.g., `wp.from_dlpack(external_array)`
  - Warp arrays can be exported to consumer frameworks directly, e.g., `jax.dlpack.from_dlpack(warp_array)`
  - Added CUDA stream synchronization for CUDA arrays
  - The original DLPack protocol can still be used for better performance when stream synchronization is not required, see interoperability docs for details
  - `warp.to_dlpack()` is about 3-4x faster in common cases
  - `warp.from_dlpack()` is about 2x faster when called with a DLPack capsule
  - Fixed a small CPU memory leak related to DLPack interop
- Improved performance of creating arrays

## [0.13.1] - 2024-02-22

- Ensure that the results from the `Noise Deform` are deterministic across different Kit sessions

## [0.13.0] - 2024-02-16

- Update the license to *NVIDIA Software License*, allowing commercial use (see `LICENSE.md`)
- Add `CONTRIBUTING.md` guidelines (for NVIDIA employees)
- Hash CUDA `snippet` and `adj_snippet` strings to fix caching
- Fix `build_docs.py` on Windows
- Add missing `.py` extension to `warp/tests/walkthrough_debug`
- Allow `wp.bool` usage in vector and matrix types

## [0.12.0] - 2024-02-05

- Add a warning when the `enable_backward` setting is set to `False` upon calling `wp.Tape.backward()`
- Fix kernels not being recompiled as expected when defined using a closure
- Change the kernel cache appauthor subdirectory to just "NVIDIA"
- Ensure that gradients attached to PyTorch tensors have compatible strides when calling `wp.from_torch()`
- Add a `Noise Deform` node for OmniGraph that deforms points using a perlin/curl noise

## [0.11.0] - 2024-01-23

- Re-release 1.0.0-beta.7 as a non-pre-release 0.11.0 version so it gets selected by `pip install warp-lang`.
- Introducing a new versioning and release process, detailed in `PACKAGING.md` and resembling that of [Python itself](https://devguide.python.org/developer-workflow/development-cycle/#devcycle):
  - The 0.11 release(s) can be found on the `release-0.11` branch.
  - Point releases (if any) go on the same minor release branch and only contain bug fixes, not new features.
  - The `public` branch, previously used to merge releases into and corresponding with the GitHub `main` branch, is retired.

## [1.0.0-beta.7] - 2024-01-23

- Ensure captures are always enclosed in `try`/`finally`
- Only include .py files from the warp subdirectory into wheel packages
- Fix an extension's sample node failing at parsing some version numbers
- Allow examples to run without USD when possible
- Add a setting to disable the main Warp menu in Kit
- Add iterative linear solvers, see `wp.optim.linear.cg`, `wp.optim.linear.bicgstab`, `wp.optim.linear.gmres`, and `wp.optim.linear.LinearOperator`
- Improve error messages around global variables
- Improve error messages around mat/vec assignments
- Support conversion of scalars to native/ctypes, e.g.: `float(wp.float32(1.23))` or `ctypes.c_float(wp.float32(1.23))`
- Add a constant for infinity, see `wp.inf`
- Add a FAQ entry about array assignments
- Add a mass spring cage diff simulation example, see `examples/example_diffsim_mass_spring_cage.py`
- Add `-s`, `--suite` option for only running tests belonging to the given suites
- Fix common spelling mistakes
- Fix indentation of generated code
- Show deprecation warnings only once
- Improve `wp.render.OpenGLRenderer`
- Create the extension's symlink to the *core library* at runtime
- Fix some built-ins failing to compile the backward pass when nested inside if/else blocks
- Update examples with the new variants of the mesh query built-ins
- Fix type members that weren't zero-initialized
- Fix missing adjoint function for `wp.mesh_query_ray()`

## [1.0.0-beta.6] - 2024-01-10

- Do not create CPU copy of grad array when calling `array.numpy()`
- Fix `assert_np_equal()` bug
- Support Linux AArch64 platforms, including Jetson/Tegra devices
- Add parallel testing runner (invoke with `python -m warp.tests`, use `warp/tests/unittest_serial.py` for serial testing)
- Fix support for function calls in `range()`
- `wp.matmul()` adjoints now accumulate
- Expand available operators (e.g. vector @ matrix, scalar as dividend) and improve support for calling native built-ins
- Fix multi-gpu synchronization issue in `sparse.py`
- Add depth rendering to `wp.render.OpenGLRenderer`, document `wp.render`
- Make `wp.atomic_min()`, `wp.atomic_max()` differentiable
- Fix error reporting using the exact source segment
- Add user-friendly mesh query overloads, returning a struct instead of overwriting parameters
- Address multiple differentiability issues
- Fix backpropagation for returning array element references
- Support passing the return value to adjoints
- Add point basis space and explicit point-based quadrature for `wp.fem`
- Support overriding the LLVM project source directory path using `build_lib.py --build_llvm --llvm_source_path=`
- Fix the error message for accessing non-existing attributes
- Flatten faces array for Mesh constructor in URDF parser

## [1.0.0-beta.5] - 2023-11-22

- Fix for kernel caching when function argument types change
- Fix code-gen ordering of dependent structs
- Fix for `wp.Mesh` build on MGPU systems
- Fix for name clash bug with adjoint code: https://github.com/NVIDIA/warp/issues/154
- Add `wp.frac()` for returning the fractional part of a floating point value
- Add support for custom native CUDA snippets using `@wp.func_native` decorator
- Add support for batched matmul with batch size > 2^16-1
- Add support for transposed CUTLASS `wp.matmul()` and additional error checking
- Add support for quad and hex meshes in `wp.fem`
- Detect and warn when C++ runtime doesn't match compiler during build, e.g.: ``libstdc++.so.6: version `GLIBCXX_3.4.30' not found``
- Documentation update for `wp.BVH`
- Documentation and simplified API for runtime kernel specialization `wp.Kernel`

## [1.0.0-beta.4] - 2023-11-01

- Add `wp.cbrt()` for cube root calculation
- Add `wp.mesh_furthest_point_no_sign()` to compute furthest point on a surface from a query point
- Add support for GPU BVH builds, 10-100x faster than CPU builds for large meshes
- Add support for chained comparisons, i.e.: `0 < x < 2`
- Add support for running `wp.fem` examples headless
- Fix for unit test determinism
- Fix for possible GC collection of array during graph capture
- Fix for `wp.utils.array_sum()` output initialization when used with vector types
- Coverage and documentation updates

## [1.0.0-beta.3] - 2023-10-19

- Add support for code coverage scans (test_coverage.py), coverage at 85% in `omni.warp.core`
- Add support for named component access for vector types, e.g.: `a = v.x`
- Add support for lvalue expressions, e.g.: `array[i] += b`
- Add casting constructors for matrix and vector types
- Add support for `type()` operator that can be used to return type inside kernels
- Add support for grid-stride kernels to support kernels with > 2^31-1 thread blocks
- Fix for multi-process initialization warnings
- Fix alignment issues with empty `wp.struct`
- Fix for return statement warning with tuple-returning functions
- Fix for `wp.batched_matmul()` registering the wrong function in the Tape
- Fix and document for `wp.sim` forward + inverse kinematics
- Fix for `wp.func` to return a default value if function does not return on all control paths
- Refactor `wp.fem` support for new basis functions, decoupled function spaces
- Optimizations for `wp.noise` functions, up to 10x faster in most cases
- Optimizations for `type_size_in_bytes()` used in array construction'

### Breaking Changes

- To support grid-stride kernels, `wp.tid()` can no longer be called inside `wp.func` functions.

## [1.0.0-beta.2] - 2023-09-01

- Fix for passing bool into `wp.func` functions
- Fix for deprecation warnings appearing on `stderr`, now redirected to `stdout`
- Fix for using `for i in wp.hash_grid_query(..)` syntax

## [1.0.0-beta.1] - 2023-08-29

- Fix for `wp.float16` being passed as kernel arguments
- Fix for compile errors with kernels using structs in backward pass
- Fix for `wp.Mesh.refit()` not being CUDA graph capturable due to synchronous temp. allocs
- Fix for dynamic texture example flickering / MGPU crashes demo in Kit by reusing `ui.DynamicImageProvider` instances
- Fix for a regression that disabled bundle change tracking in samples
- Fix for incorrect surface velocities when meshes are deforming in `OgnClothSimulate`
- Fix for incorrect lower-case when setting USD stage "up_axis" in examples
- Fix for incompatible gradient types when wrapping PyTorch tensor as a vector or matrix type
- Fix for adding open edges when building cloth constraints from meshes in `wp.sim.ModelBuilder.add_cloth_mesh()`
- Add support for `wp.fabricarray` to directly access Fabric data from Warp kernels, see https://docs.omniverse.nvidia.com/kit/docs/usdrt/latest/docs/usdrt_prim_selection.html for examples
- Add support for user defined gradient functions, see `@wp.func_replay`, and `@wp.func_grad` decorators
- Add support for more OG attribute types in `omni.warp.from_omni_graph()`
- Add support for creating NanoVDB `wp.Volume` objects from dense NumPy arrays
- Add support for `wp.volume_sample_grad_f()` which returns the value + gradient efficiently from an NVDB volume
- Add support for LLVM fp16 intrinsics for half-precision arithmetic
- Add implementation of stochastic gradient descent, see `wp.optim.SGD`
- Add `wp.fem` framework for solving weak-form PDE problems (see https://nvidia.github.io/warp/modules/fem.html)
- Optimizations for `omni.warp` extension load time (2.2s to 625ms cold start)
- Make all `omni.ui` dependencies optional so that Warp unit tests can run headless
- Deprecation of `wp.tid()` outside of kernel functions, users should pass `tid()` values to `wp.func` functions explicitly
- Deprecation of `wp.sim.Model.flatten()` for returning all contained tensors from the model
- Add support for clamping particle max velocity in `wp.sim.Model.particle_max_velocity`
- Remove dependency on `urdfpy` package, improve MJCF parser handling of default values

## [0.10.1] - 2023-07-25

- Fix for large multidimensional kernel launches (> 2^32 threads)
- Fix for module hashing with generics
- Fix for unrolling loops with break or continue statements (will skip unrolling)
- Fix for passing boolean arguments to build_lib.py (previously ignored)
- Fix build warnings on Linux
- Fix for creating array of structs from NumPy structured array
- Fix for regression on kernel load times in Kit when using `wp.sim`
- Update `wp.array.reshape()` to handle `-1` dimensions
- Update margin used by for mesh queries when using `wp.sim.create_soft_body_contacts()`
- Improvements to gradient handling with `wp.from_torch()`, `wp.to_torch()` plus documentation

## [0.10.0] - 2023-07-05

- Add support for macOS universal binaries (x86 + aarch64) for M1+ support
- Add additional methods for SDF generation please see the following new methods:
  - `wp.mesh_query_point_nosign()` - closest point query with no sign determination
  - `wp.mesh_query_point_sign_normal()` - closest point query with sign from angle-weighted normal
  - `wp.mesh_query_point_sign_winding_number()` - closest point query with fast winding number sign determination
- Add CSR/BSR sparse matrix support, see `wp.sparse` module:
  - `wp.sparse.BsrMatrix`
  - `wp.sparse.bsr_zeros()`, `wp.sparse.bsr_set_from_triplets()` for construction
  - `wp.sparse.bsr_mm()`, `wp.sparse_bsr_mv()` for matrix-matrix and matrix-vector products respectively
- Add array-wide utilities:
  - `wp.utils.array_scan()` - prefix sum (inclusive or exclusive)
  - `wp.utils.array_sum()` - sum across array
  - `wp.utils.radix_sort_pairs()` - in-place radix sort (key,value) pairs
- Add support for calling `@wp.func` functions from Python (outside of kernel scope)
- Add support for recording kernel launches using a `wp.Launch` object that can be replayed with low overhead, use `wp.launch(..., record_cmd=True)` to generate a command object
- Optimizations for `wp.struct` kernel arguments, up to 20x faster launches for kernels with large structs or number of params
- Refresh USD samples to use bundle based workflow + change tracking
- Add Python API for manipulating mesh and point bundle data in OmniGraph, see `omni.warp.nodes` module, see `omni.warp.nodes.mesh_create_bundle()`, `omni.warp.nodes.mesh_get_points()`, etc
- Improvements to `wp.array`:
  - Fix a number of array methods misbehaving with empty arrays
  - Fix a number of bugs and memory leaks related to gradient arrays
  - Fix array construction when creating arrays in pinned memory from a data source in pageable memory
  - `wp.empty()` no longer zeroes-out memory and returns an uninitialized array, as intended
  - `array.zero_()` and `array.fill_()` work with non-contiguous arrays
  - Support wrapping non-contiguous NumPy arrays without a copy
  - Support preserving the outer dimensions of NumPy arrays when wrapping them as Warp arrays of vector or matrix types
  - Improve PyTorch and DLPack interop with Warp arrays of arbitrary vectors and matrices
  - `array.fill_()` can now take lists or other sequences when filling arrays of vectors or matrices, e.g. `arr.fill_([[1, 2], [3, 4]])`
  - `array.fill_()` now works with arrays of structs (pass a struct instance)
  - `wp.copy()` gracefully handles copying between non-contiguous arrays on different devices
  - Add `wp.full()` and `wp.full_like()`, e.g., `a = wp.full(shape, value)`
  - Add optional `device` argument to `wp.empty_like()`, `wp.zeros_like()`, `wp.full_like()`, and `wp.clone()`
  - Add `indexedarray` methods `.zero_()`, `.fill_()`, and `.assign()`
  - Fix `indexedarray` methods `.numpy()` and `.list()`
  - Fix `array.list()` to work with arrays of any Warp data type
  - Fix `array.list()` synchronization issue with CUDA arrays
  - `array.numpy()` called on an array of structs returns a structured NumPy array with named fields
  - Improve the performance of creating arrays
- Fix for `Error: No module named 'omni.warp.core'` when running some Kit configurations (e.g.: stubgen)
- Fix for `wp.struct` instance address being included in module content hash
- Fix codegen with overridden function names
- Fix for kernel hashing so it occurs after code generation and before loading to fix a bug with stale kernel cache
- Fix for `wp.BVH.refit()` when executed on the CPU
- Fix adjoint of `wp.struct` constructor
- Fix element accessors for `wp.float16` vectors and matrices in Python
- Fix `wp.float16` members in structs
- Remove deprecated `wp.ScopedCudaGuard()`, please use `wp.ScopedDevice()` instead

## [0.9.0] - 2023-06-01

- Add support for in-place modifications to vector, matrix, and struct types inside kernels (will warn during backward pass with `wp.verbose` if using gradients)
- Add support for step-through VSCode debugging of kernel code with standalone LLVM compiler, see `wp.breakpoint()`, and `walkthrough_debug.py`
- Add support for default values on built-in functions
- Add support for multi-valued `@wp.func` functions
- Add support for `pass`, `continue`, and `break` statements
- Add missing `__sincos_stret` symbol for macOS
- Add support for gradient propagation through `wp.Mesh.points`, and other cases where arrays are passed to native functions
- Add support for Python `@` operator as an alias for `wp.matmul()`
- Add XPBD support for particle-particle collision
- Add support for individual particle radii: `ModelBuilder.add_particle` has a new `radius` argument, `Model.particle_radius` is now a Warp array
- Add per-particle flags as a `Model.particle_flags` Warp array, introduce `PARTICLE_FLAG_ACTIVE` to define whether a particle is being simulated and participates in contact dynamics
- Add support for Python bitwise operators `&`, `|`, `~`, `<<`, `>>`
- Switch to using standalone LLVM compiler by default for `cpu` devices
- Split `omni.warp` into `omni.warp.core` for Omniverse applications that want to use the Warp Python module with minimal additional dependencies
- Disable kernel gradient generation by default inside Omniverse for improved compile times
- Fix for bounds checking on element access of vector/matrix types
- Fix for stream initialization when a custom (non-primary) external CUDA context has been set on the calling thread
- Fix for duplicate `@wp.struct` registration during hot reload
- Fix for array `unot()` operator so kernel writers can use `if not array:` syntax
- Fix for case where dynamic loops are nested within unrolled loops
- Change `wp.hash_grid_point_id()` now returns -1 if the `wp.HashGrid` has not been reserved before
- Deprecate `wp.Model.soft_contact_distance` which is now replaced by `wp.Model.particle_radius`
- Deprecate single scalar particle radius (should be a per-particle array)

## [0.8.2] - 2023-04-21

- Add `ModelBuilder.soft_contact_max` to control the maximum number of soft contacts that can be registered. Use `Model.allocate_soft_contacts(new_count)` to change count on existing `Model` objects.
- Add support for `bool` parameters
- Add support for logical boolean operators with `int` types
- Fix for `wp.quat()` default constructor
- Fix conditional reassignments
- Add sign determination using angle weighted normal version of `wp.mesh_query_point()` as `wp.mesh_query_sign_normal()`
- Add sign determination using winding number of `wp.mesh_query_point()` as `wp.mesh_query_sign_winding_number()`
- Add query point without sign determination `wp.mesh_query_no_sign()`

## [0.8.1] - 2023-04-13

- Fix for regression when passing flattened numeric lists as matrix arguments to kernels
- Fix for regressions when passing `wp.struct` types with uninitialized (`None`) member attributes

## [0.8.0] - 2023-04-05

- Add `Texture Write` node for updating dynamic RTX textures from Warp kernels / nodes
- Add multi-dimensional kernel support to Warp Kernel Node
- Add `wp.load_module()` to pre-load specific modules (pass `recursive=True` to load recursively)
- Add `wp.poisson()` for sampling Poisson distributions
- Add support for UsdPhysics schema see `wp.sim.parse_usd()`
- Add XPBD rigid body implementation plus diff. simulation examples
- Add support for standalone CPU compilation (no host-compiler) with LLVM backed, enable with `--standalone` build option
- Add support for per-timer color in `wp.ScopedTimer()`
- Add support for row-based construction of matrix types outside of kernels
- Add support for setting and getting row vectors for Python matrices, see `matrix.get_row()`, `matrix.set_row()`
- Add support for instantiating `wp.struct` types within kernels
- Add support for indexed arrays, `slice = array[indices]` will now generate a sparse slice of array data
- Add support for generic kernel params, use `def compute(param: Any):`
- Add support for `with wp.ScopedDevice("cuda") as device:` syntax (same for `wp.ScopedStream()`, `wp.Tape()`)
- Add support for creating custom length vector/matrices inside kernels, see `wp.vector()`, and `wp.matrix()`
- Add support for creating identity matrices in kernels with, e.g.: `I = wp.identity(n=3, dtype=float)`
- Add support for unary plus operator (`wp.pos()`)
- Add support for `wp.constant` variables to be used directly in Python without having to use `.val` member
- Add support for nested `wp.struct` types
- Add support for returning `wp.struct` from functions
- Add `--quick` build for faster local dev. iteration (uses a reduced set of SASS arches)
- Add optional `requires_grad` parameter to `wp.from_torch()` to override gradient allocation
- Add type hints for generic vector / matrix types in Python stubs
- Add support for custom user function recording in `wp.Tape()`
- Add support for registering CUTLASS `wp.matmul()` with tape backward pass
- Add support for grids with > 2^31 threads (each dimension may be up to INT_MAX in length)
- Add CPU fallback for `wp.matmul()`
- Optimizations for `wp.launch()`, up to 3x faster launches in common cases
- Fix `wp.randf()` conversion to float to reduce bias for uniform sampling
- Fix capture of `wp.func` and `wp.constant` types from inside Python closures
- Fix for CUDA on WSL
- Fix for matrices in structs
- Fix for transpose indexing for some non-square matrices
- Enable Python faulthandler by default
- Update to VS2019

### Breaking Changes

- `wp.constant` variables can now be treated as their true type, accessing the underlying value through `constant.val` is no longer supported
- `wp.sim.model.ground_plane` is now a `wp.array` to support gradient, users should call `builder.set_ground_plane()` to create the ground 
- `wp.sim` capsule, cones, and cylinders are now aligned with the default USD up-axis

## [0.7.2] - 2023-02-15

- Reduce test time for vec/math types
- Clean-up CUDA disabled build pipeline
- Remove extension.gen.toml to make Kit packages Python version independent
- Handle additional cases for array indexing inside Python

## [0.7.1] - 2023-02-14

- Disabling some slow tests for Kit
- Make unit tests run on first GPU only by default

## [0.7.0] - 2023-02-13

- Add support for arbitrary length / type vector and matrices e.g.: `wp.vec(length=7, dtype=wp.float16)`, see `wp.vec()`, and `wp.mat()`
- Add support for `array.flatten()`, `array.reshape()`, and `array.view()` with NumPy semantics
- Add support for slicing `wp.array` types in Python
- Add `wp.from_ptr()` helper to construct arrays from an existing allocation
- Add support for `break` statements in ranged-for and while loops (backward pass support currently not implemented)
- Add built-in mathematic constants, see `wp.pi`, `wp.e`, `wp.log2e`, etc.
- Add built-in conversion between degrees and radians, see `wp.degrees()`, `wp.radians()`
- Add security pop-up for Kernel Node
- Improve error handling for kernel return values

## [0.6.3] - 2023-01-31

- Add DLPack utilities, see `wp.from_dlpack()`, `wp.to_dlpack()`
- Add Jax utilities, see `wp.from_jax()`, `wp.to_jax()`, `wp.device_from_jax()`, `wp.device_to_jax()`
- Fix for Linux Kit extensions OM-80132, OM-80133

## [0.6.2] - 2023-01-19

- Updated `wp.from_torch()` to support more data types
- Updated `wp.from_torch()` to automatically determine the target Warp data type if not specified
- Updated `wp.from_torch()` to support non-contiguous tensors with arbitrary strides
- Add CUTLASS integration for dense GEMMs, see `wp.matmul()` and `wp.matmul_batched()`
- Add QR and Eigen decompositions for `mat33` types, see `wp.qr3()`, and `wp.eig3()`
- Add default (zero) constructors for matrix types
- Add a flag to suppress all output except errors and warnings (set `wp.config.quiet = True`)
- Skip recompilation when Kernel Node attributes are edited
- Allow optional attributes for Kernel Node
- Allow disabling backward pass code-gen on a per-kernel basis, use `@wp.kernel(enable_backward=False)`
- Replace Python `imp` package with `importlib`
- Fix for quaternion slerp gradients (`wp.quat_slerp()`)

## [0.6.1] - 2022-12-05

- Fix for non-CUDA builds
- Fix strides computation in array_t constructor, fixes a bug with accessing mesh indices through mesh.indices[]
- Disable backward pass code generation for kernel node (4-6x faster compilation)
- Switch to linbuild for universal Linux binaries (affects TeamCity builds only)

## [0.6.0] - 2022-11-28

- Add support for CUDA streams, see `wp.Stream`, `wp.get_stream()`, `wp.set_stream()`, `wp.synchronize_stream()`, `wp.ScopedStream`
- Add support for CUDA events, see `wp.Event`, `wp.record_event()`, `wp.wait_event()`, `wp.wait_stream()`, `wp.Stream.record_event()`, `wp.Stream.wait_event()`, `wp.Stream.wait_stream()`
- Add support for PyTorch stream interop, see `wp.stream_from_torch()`, `wp.stream_to_torch()`
- Add support for allocating host arrays in pinned memory for asynchronous data transfers, use `wp.array(..., pinned=True)` (default is non-pinned)
- Add support for direct conversions between all scalar types, e.g.: `x = wp.uint8(wp.float64(3.0))`
- Add per-module option to enable fast math, use `wp.set_module_options({"fast_math": True})`, fast math is now *disabled* by default
- Add support for generating CUBIN kernels instead of PTX on systems with older drivers
- Add user preference options for CUDA kernel output ("ptx" or "cubin", e.g.: `wp.config.cuda_output = "ptx"` or per-module `wp.set_module_options({"cuda_output": "ptx"})`)
- Add kernel node for OmniGraph
- Add `wp.quat_slerp()`, `wp.quat_to_axis_angle()`, `wp.rotate_rodriquez()` and adjoints for all remaining quaternion operations
- Add support for unrolling for-loops when range is a `wp.constant`
- Add support for arithmetic operators on built-in vector / matrix types outside of `wp.kernel`
- Add support for multiple solution variables in `wp.optim` Adam optimization
- Add nested attribute support for `wp.struct` attributes
- Add missing adjoint implementations for spatial math types, and document all functions with missing adjoints
- Add support for retrieving NanoVDB tiles and voxel size, see `wp.Volume.get_tiles()`, and `wp.Volume.get_voxel_size()`
- Add support for store operations on integer NanoVDB volumes, see `wp.volume_store_i()`
- Expose `wp.Mesh` points, indices, as arrays inside kernels, see `wp.mesh_get()`
- Optimizations for `wp.array` construction, 2-3x faster on average
- Optimizations for URDF import
- Fix various deployment issues by statically linking with all CUDA libs
- Update warp.so/warp.dll to CUDA Toolkit 11.5

## [0.5.1] - 2022-11-01

- Fix for unit tests in Kit

## [0.5.0] - 2022-10-31

- Add smoothed particle hydrodynamics (SPH) example, see `example_sph.py`
- Add support for accessing `array.shape` inside kernels, e.g.: `width = arr.shape[0]`
- Add dependency tracking to hot-reload modules if dependencies were modified
- Add lazy acquisition of CUDA kernel contexts (save ~300Mb of GPU memory in MGPU environments)
- Add BVH object, see `wp.Bvh` and `bvh_query_ray()`, `bvh_query_aabb()` functions
- Add component index operations for `spatial_vector`, `spatial_matrix` types
- Add `wp.lerp()` and `wp.smoothstep()` builtins
- Add `wp.optim` module with implementation of the Adam optimizer for float and vector types
- Add support for transient Python modules (fix for Houdini integration)
- Add `wp.length_sq()`, `wp.trace()` for vector / matrix types respectively
- Add missing adjoints for `wp.quat_rpy()`, `wp.determinant()`
- Add `wp.atomic_min()`, `wp.atomic_max()` operators
- Add vectorized version of `wp.sim.model.add_cloth_mesh()`
- Add NVDB volume allocation API, see `wp.Volume.allocate()`, and `wp.Volume.allocate_by_tiles()`
- Add NVDB volume write methods, see `wp.volume_store_i()`, `wp.volume_store_f()`, `wp.volume_store_v()`
- Add MGPU documentation
- Add example showing how to compute Jacobian of multiple environments in parallel, see `example_jacobian_ik.py`
- Add `wp.Tape.zero()` support for `wp.struct` types
- Make SampleBrowser an optional dependency for Kit extension
- Make `wp.Mesh` object accept both 1d and 2d arrays of face vertex indices
- Fix for reloading of class member kernel / function definitions using `importlib.reload()`
- Fix for hashing of `wp.constants()` not invalidating kernels
- Fix for reload when multiple `.ptx` versions are present
- Improved error reporting during code-gen

## [0.4.3] - 2022-09-20

- Update all samples to use GPU interop path by default
- Fix for arrays > 2GB in length
- Add support for per-vertex USD mesh colors with `wp.render` class

## [0.4.2] - 2022-09-07

- Register Warp samples to the sample browser in Kit
- Add NDEBUG flag to release mode kernel builds
- Fix for particle solver node when using a large number of particles
- Fix for broken cameras in Warp sample scenes

## [0.4.1] - 2022-08-30

- Add geometry sampling methods, see `wp.sample_unit_cube()`, `wp.sample_unit_disk()`, etc
- Add `wp.lower_bound()` for searching sorted arrays
- Add an option for disabling code-gen of backward pass to improve compilation times, see `wp.set_module_options({"enable_backward": False})`, True by default
- Fix for using Warp from Script Editor or when module does not have a `__file__` attribute
- Fix for hot reload of modules containing `wp.func()` definitions
- Fix for debug flags not being set correctly on CUDA when `wp.config.mode == "debug"`, this enables bounds checking on CUDA kernels in debug mode
- Fix for code gen of functions that do not return a value

## [0.4.0] - 2022-08-09

- Fix for FP16 conversions on GPUs without hardware support
- Fix for `runtime = None` errors when reloading the Warp module
- Fix for PTX architecture version when running with older drivers, see `wp.config.ptx_target_arch`
- Fix for USD imports from `__init__.py`, defer them to individual functions that need them
- Fix for robustness issues with sign determination for `wp.mesh_query_point()`
- Fix for `wp.HashGrid` memory leak when creating/destroying grids
- Add CUDA version checks for toolkit and driver
- Add support for cross-module `@wp.struct` references
- Support running even if CUDA initialization failed, use `wp.is_cuda_available()` to check availability
- Statically linking with the CUDA runtime library to avoid deployment issues

### Breaking Changes

- Removed `wp.runtime` reference from the top-level module, as it should be considered private

## [0.3.2] - 2022-07-19

- Remove Torch import from `__init__.py`, defer import to `wp.from_torch()`, `wp.to_torch()`

## [0.3.1] - 2022-07-12

- Fix for marching cubes reallocation after initialization
- Add support for closest point between line segment tests, see `wp.closest_point_edge_edge()` builtin
- Add support for per-triangle elasticity coefficients in simulation, see `wp.sim.ModelBuilder.add_cloth_mesh()`
- Add support for specifying default device, see `wp.set_device()`, `wp.get_device()`, `wp.ScopedDevice`
- Add support for multiple GPUs (e.g., `"cuda:0"`, `"cuda:1"`), see `wp.get_cuda_devices()`, `wp.get_cuda_device_count()`, `wp.get_cuda_device()`
- Add support for explicitly targeting the current CUDA context using device alias `"cuda"`
- Add support for using arbitrary external CUDA contexts, see `wp.map_cuda_device()`, `wp.unmap_cuda_device()`
- Add PyTorch device aliasing functions, see `wp.device_from_torch()`, `wp.device_to_torch()`

### Breaking Changes

- A CUDA device is used by default, if available (aligned with `wp.get_preferred_device()`)
- `wp.ScopedCudaGuard` is deprecated, use `wp.ScopedDevice` instead
- `wp.synchronize()` now synchronizes all devices; for finer-grained control, use `wp.synchronize_device()`
- Device alias `"cuda"` now refers to the current CUDA context, rather than a specific device like `"cuda:0"` or `"cuda:1"`

## [0.3.0] - 2022-07-08

- Add support for FP16 storage type, see `wp.float16`
- Add support for per-dimension byte strides, see `wp.array.strides`
- Add support for passing Python classes as kernel arguments, see `@wp.struct` decorator
- Add additional bounds checks for builtin matrix types
- Add additional floating point checks, see `wp.config.verify_fp`
- Add interleaved user source with generated code to aid debugging
- Add generalized GPU marching cubes implementation, see `wp.MarchingCubes` class
- Add additional scalar*matrix vector operators
- Add support for retrieving a single row from builtin types, e.g.: `r = m33[i]`
- Add  `wp.log2()` and `wp.log10()` builtins
- Add support for quickly instancing `wp.sim.ModelBuilder` objects to improve env. creation performance for RL
- Remove custom CUB version and improve compatibility with CUDA 11.7
- Fix to preserve external user-gradients when calling `wp.Tape.zero()`
- Fix to only allocate gradient of a Torch tensor if `requires_grad=True`
- Fix for missing `wp.mat22` constructor adjoint
- Fix for ray-cast precision in edge case on GPU (watertightness issue)
- Fix for kernel hot-reload when definition changes
- Fix for NVCC warnings on Linux
- Fix for generated function names when kernels are defined as class functions
- Fix for reload of generated CPU kernel code on Linux
- Fix for example scripts to output USD at 60 timecodes per-second (better Kit compatibility)

## [0.2.3] - 2022-06-13

- Fix for incorrect 4d array bounds checking
- Fix for `wp.constant` changes not updating module hash
- Fix for stale CUDA kernel cache when CPU kernels launched first
- Array gradients are now allocated along with the arrays and accessible as `wp.array.grad`, users should take care to always call `wp.Tape.zero()` to clear gradients between different invocations of `wp.Tape.backward()`
- Added `wp.array.fill_()` to set all entries to a scalar value (4-byte values only currently)

### Breaking Changes

- Tape `capture` option has been removed, users can now capture tapes inside existing CUDA graphs (e.g.: inside Torch)
- Scalar loss arrays should now explicitly set `requires_grad=True` at creation time

## [0.2.2] - 2022-05-30

- Fix for `from import *` inside Warp initialization
- Fix for body space velocity when using deforming Mesh objects with scale
- Fix for noise gradient discontinuities affecting `wp.curlnoise()`
- Fix for `wp.from_torch()` to correctly preserve shape
- Fix for URDF parser incorrectly passing density to scale parameter
- Optimizations for startup time from 3s -> 0.3s
- Add support for custom kernel cache location, Warp will now store generated binaries in the user's application directory
- Add support for cross-module function references, e.g.: call another modules @wp.func functions
- Add support for overloading `@wp.func` functions based on argument type
- Add support for calling built-in functions directly from Python interpreter outside kernels (experimental)
- Add support for auto-complete and docstring lookup for builtins in IDEs like VSCode, PyCharm, etc
- Add support for doing partial array copies, see `wp.copy()` for details
- Add support for accessing mesh data directly in kernels, see `wp.mesh_get_point()`, `wp.mesh_get_index()`, `wp.mesh_eval_face_normal()`
- Change to only compile for targets where kernel is launched (e.g.: will not compile CPU unless explicitly requested)

### Breaking Changes

- Builtin methods such as `wp.quat_identity()` now call the Warp native implementation directly and will return a `wp.quat` object instead of NumPy array
- NumPy implementations of many builtin methods have been moved to `wp.utils` and will be deprecated
- Local `@wp.func` functions should not be namespaced when called, e.g.: previously `wp.myfunc()` would work even if `myfunc()` was not a builtin
- Removed `wp.rpy2quat()`, please use `wp.quat_rpy()` instead

## [0.2.1] - 2022-05-11

- Fix for unit tests in Kit

## [0.2.0] - 2022-05-02

### Warp Core

- Fix for unrolling loops with negative bounds
- Fix for unresolved symbol `hash_grid_build_device()` not found when lib is compiled without CUDA support
- Fix for failure to load nvrtc-builtins64_113.dll when user has a newer CUDA toolkit installed on their machine
- Fix for conversion of Torch tensors to `wp.array` with a vector dtype (incorrect row count)
- Fix for `warp.dll` not found on some Windows installations
- Fix for macOS builds on Clang 13.x
- Fix for step-through debugging of kernels on Linux
- Add argument type checking for user defined `@wp.func` functions
- Add support for custom iterable types, supports ranges, hash grid, and mesh query objects
- Add support for multi-dimensional arrays, for example use `x = array[i,j,k]` syntax to address a 3-dimensional array
- Add support for multi-dimensional kernel launches, use `launch(kernel, dim=(i,j,k), ...` and `i,j,k = wp.tid()` to obtain thread indices
- Add support for bounds-checking array memory accesses in debug mode, use `wp.config.mode = "debug"` to enable
- Add support for differentiating through dynamic and nested for-loops
- Add support for evaluating MLP neural network layers inside kernels with custom activation functions, see `wp.mlp()`
- Add additional NVDB sampling methods and adjoints, see `wp.volume_sample_i()`, `wp.volume_sample_f()`, and `wp.volume_sample_vec()`
- Add support for loading zlib compressed NVDB volumes, see `wp.Volume.load_from_nvdb()`
- Add support for triangle intersection testing, see `wp.intersect_tri_tri()`
- Add support for NVTX profile zones in `wp.ScopedTimer()`
- Add support for additional transform and quaternion math operations, see `wp.inverse()`, `wp.quat_to_matrix()`, `wp.quat_from_matrix()`
- Add fast math (`--fast-math`) to kernel compilation by default
- Add `wp.torch` import by default (if PyTorch is installed)

### Warp Kit

- Add Kit menu for browsing Warp documentation and example scenes under 'Window->Warp'
- Fix for OgnParticleSolver.py example when collider is coming from Read Prim into Bundle node

### Warp Sim

- Fix for joint attachment forces
- Fix for URDF importer and floating base support
- Add examples showing how to use differentiable forward kinematics to solve inverse kinematics
- Add examples for URDF cartpole and quadruped simulation

### Breaking Changes

- `wp.volume_sample_world()` is now replaced by `wp.volume_sample_f/i/vec()` which operate in index (local) space. Users should use `wp.volume_world_to_index()` to transform points from world space to index space before sampling.
- `wp.mlp()` expects multi-dimensional arrays instead of one-dimensional arrays for inference, all other semantics remain the same as earlier versions of this API.
- `wp.array.length` member has been removed, please use `wp.array.shape` to access array dimensions, or use `wp.array.size` to get total element count
- Marking `dense_gemm()`, `dense_chol()`, etc methods as experimental until we revisit them

## [0.1.25] - 2022-03-20

- Add support for class methods to be Warp kernels
- Add HashGrid reserve() so it can be used with CUDA graphs
- Add support for CUDA graph capture of tape forward/backward passes
- Add support for Python 3.8.x and 3.9.x
- Add hyperbolic trigonometric functions, see `wp.tanh()`, `wp.sinh()`, `wp.cosh()`
- Add support for floored division on integer types
- Move tests into core library so they can be run in Kit environment

## [0.1.24] - 2022-03-03

### Warp Core

- Add NanoVDB support, see `wp.volume_sample*()` methods
- Add support for reading compile-time constants in kernels, see `wp.constant()`
- Add support for __cuda_array_interface__ protocol for zero-copy interop with PyTorch, see `wp.torch.to_torch()`
- Add support for additional numeric types, i8, u8, i16, u16, etc
- Add better checks for device strings during allocation / launch
- Add support for sampling random numbers with a normal distribution, see `wp.randn()`
- Upgrade to CUDA 11.3
- Update example scenes to Kit 103.1
- Deduce array dtype from np.array when one is not provided
- Fix for ranged for loops with negative step sizes
- Fix for 3d and 4d spherical gradient distributions

## [0.1.23] - 2022-02-17

### Warp Core

- Fix for generated code folder being removed during Showroom installation
- Fix for macOS support
- Fix for dynamic for-loop code gen edge case
- Add procedural noise primitives, see `wp.noise()`, `wp.pnoise()`, `wp.curlnoise()`
- Move simulation helpers our of test into `wp.sim` module

## [0.1.22] - 2022-02-14

### Warp Core

- Fix for .so reloading on Linux
- Fix for while loop code-gen in some edge cases
- Add rounding functions `wp.round()`, `wp.rint()`, `wp.trunc()`, `wp.floor()`, `wp.ceil()`
- Add support for printing strings and formatted strings from kernels
- Add MSVC compiler version detection and require minimum

### Warp Sim

- Add support for universal and compound joint types

## [0.1.21] - 2022-01-19

### Warp Core

- Fix for exception on shutdown in empty `wp.array` objects
- Fix for hot reload of CPU kernels in Kit
- Add hash grid primitive for point-based spatial queries, see `wp.hash_grid_query()`, `wp.hash_grid_query_next()`
- Add new PRNG methods using PCG-based generators, see `wp.rand_init()`, `wp.randf()`, `wp.randi()`
- Add support for AABB mesh queries, see `wp.mesh_query_aabb()`, `wp.mesh_query_aabb_next()`
- Add support for all Python `range()` loop variants
- Add builtin vec2 type and additional math operators, `wp.pow()`, `wp.tan()`, `wp.atan()`, `wp.atan2()`
- Remove dependency on CUDA driver library at build time
- Remove unused NVRTC binary dependencies (50mb smaller Linux distribution)

### Warp Sim

- Bundle import of multiple shapes for simulation nodes
- New OgnParticleVolume node for sampling shapes -> particles
- New OgnParticleSolver node for DEM style granular materials

## [0.1.20] - 2021-11-02

- Updates to the ripple solver for GTC (support for multiple colliders, buoyancy, etc)

## [0.1.19] - 2021-10-15

- Publish from 2021.3 to avoid omni.graph database incompatibilities

## [0.1.18] - 2021-10-08

- Enable Linux support (tested on 20.04)

## [0.1.17] - 2021-09-30

- Fix for 3x3 SVD adjoint
- Fix for A6000 GPU (bump compute model to sm_52 minimum)
- Fix for .dll unload on rebuild
- Fix for possible array destruction warnings on shutdown
- Rename spatial_transform -> transform
- Documentation update

## [0.1.16] - 2021-09-06

- Fix for case where simple assignments (a = b) incorrectly generated reference rather than value copy
- Handle passing zero-length (empty) arrays to kernels

## [0.1.15] - 2021-09-03

- Add additional math library functions (asin, etc)
- Add builtin 3x3 SVD support
- Add support for named constants (True, False, None)
- Add support for if/else statements (differentiable)
- Add custom memset kernel to avoid CPU overhead of cudaMemset()
- Add rigid body joint model to `wp.sim` (based on Brax)
- Add Linux, MacOS support in core library
- Fix for incorrectly treating pure assignment as reference instead of value copy
- Removes the need to transfer array to CPU before numpy conversion (will be done implicitly)
- Update the example OgnRipple wave equation solver to use bundles

## [0.1.14] - 2021-08-09

- Fix for out-of-bounds memory access in CUDA BVH
- Better error checking after kernel launches (use `wp.config.verify_cuda=True`)
- Fix for vec3 normalize adjoint code

## [0.1.13] - 2021-07-29

- Remove OgnShrinkWrap.py test node

## [0.1.12] - 2021-07-29

- Switch to Woop et al.'s watertight ray-tri intersection test
- Disable --fast-math in CUDA compilation step for improved precision

## [0.1.11] - 2021-07-28

- Fix for `wp.mesh_query_ray()` returning incorrect t-value

## [0.1.10] - 2021-07-28

- Fix for OV extension fwatcher filters to avoid hot-reload loop due to OGN regeneration

## [0.1.9] - 2021-07-21

- Fix for loading sibling DLL paths
- Better type checking for built-in function arguments
- Added runtime docs, can now list all builtins using `wp.print_builtins()`

## [0.1.8] - 2021-07-14

- Fix for hot-reload of CUDA kernels
- Add Tape object for replaying differentiable kernels
- Add helpers for Torch interop (convert `torch.Tensor` to `wp.Array`)

## [0.1.7] - 2021-07-05

- Switch to NVRTC for CUDA runtime
- Allow running without host compiler
- Disable asserts in kernel release mode (small perf. improvement)

## [0.1.6] - 2021-06-14

- Look for CUDA toolchain in target-deps

## [0.1.5] - 2021-06-14

- Rename OgLang -> Warp
- Improve CUDA environment error checking
- Clean-up some logging, add verbose mode (`wp.config.verbose`)

## [0.1.4] - 2021-06-10

- Add support for mesh raycast

## [0.1.3] - 2021-06-09

- Add support for unary negation operator
- Add support for mutating variables during dynamic loops (non-differentiable)
- Add support for in-place operators
- Improve kernel cache start up times (avoids adjointing before cache check)
- Update README.md with requirements / examples

## [0.1.2] - 2021-06-03

- Add support for querying mesh velocities
- Add CUDA graph support, see `wp.capture_begin()`, `wp.capture_end()`, `wp.capture_launch()`
- Add explicit initialization phase, `wp.init()`
- Add variational Euler solver (sim)
- Add contact caching, switch to nonlinear friction model (sim)

- Fix for Linux/macOS support

## [0.1.1] - 2021-05-18

- Fix bug with conflicting CUDA contexts

## [0.1.0] - 2021-05-17

- Initial publish for alpha testing<|MERGE_RESOLUTION|>--- conflicted
+++ resolved
@@ -3,7 +3,6 @@
 ## [Upcoming Release] - 2024-??-??
 
 - Improve memory usage and performance for rigid body contact handling when `self.rigid_mesh_contact_max` is zero (default behavior)
-<<<<<<< HEAD
 - The `mask` argument to `wp.sim.eval_fk` now accepts both integer and boolean arrays.
 - Support for NumPy >= 2.0.
 - Fix hashing of replay functions and snippets.
@@ -17,7 +16,6 @@
   anticipate when a class instance is created but not instantiated before garbage collection.
 - Add code-completion support for `wp.config` variables.
 - Remove usage of a static task (thread) index for CPU kernels to address multithreading concerns.
-=======
 - The `mask` argument to `wp.sim.eval_fk` now accepts both integer and bool arrays
 - Support for NumPy >= 2.0
 - Fix hashing of replay functions and snippets
@@ -25,7 +23,6 @@
   - Sparse matrix allocations (from `bsr_from_triplets`, `bsr_axpy`, etc) can now be captured in CUDA graphs; exact number of non-zeros can be optionally requested asynchronously.
   - `bsr_assign` now supports changing block shape (including CSR/BSR conversions)
   - Add Python operator overloads for common sparse matrix operations, e.g `A += 0.5 * B`, `y = x @ C`
->>>>>>> 4abf5e30
 
 ## [1.2.1] - 2024-06-14
 
