# Changelog

## [Unreleased] - 2025-??

### Added

- Support `assert` statements in kernels ([docs](https://nvidia.github.io/warp/debugging.html#assertions)).
  Assertions can only be triggered in `"debug"` mode ([GH-366](https://github.com/NVIDIA/warp/issues/336)).
- Add optimization example for soft-body properties ([GH-419](https://github.com/NVIDIA/warp/pull/419)).
- Add per-module option to disable fused floating point operations, use `wp.set_module_options({"fuse_fp": False})`
  ([GH-379](https://github.com/NVIDIA/warp/issues/379)).
- Add per-module option to add CUDA-C line information for profiling, use `wp.set_module_options({"lineinfo": True})`.

### Changed

<<<<<<< HEAD
- Files in the kernel cache will be named according to their directory. Previously, all files began with
  `module_codegen` ([GH-431](https://github.com/NVIDIA/warp/issues/431)).
=======
- Emit deprecation warnings for the use of the `owner` and `length` keywords in
  the `wp.array` initializer.
>>>>>>> 57fb8470

### Fixed

- Fix errors during graph capture caused by module unloading ([GH-401](https://github.com/NVIDIA/warp/issues/401)).
- Fix allocating arrays with strides ([GH-404](https://github.com/NVIDIA/warp/issues/404)).
- Fix `ImportError` exception being thrown during `OpenGLRenderer` interpreter shutdown on Windows
  ([GH-412](https://github.com/NVIDIA/warp/issues/412)).
- Fix scale and rotation issues with the rock geometry used in the granular collision SDF example
  ([GH-409](https://github.com/NVIDIA/warp/issues/409)).
- Fix so that `wp.Tape.zero()` zeroes gradients passed via the 'grads' parameter in `wp.Tape.backward()` ([GH-407](https://github.com/NVIDIA/warp/issues/407)).
- Fix the OpenGL renderer not working when multiple instances exist at the same time ([GH-385](https://github.com/NVIDIA/warp/issues/385)).
- Negative constants evaluate to compile-time constants (fixes [GH-403](https://github.com/NVIDIA/warp/issues/403))
- Fix `AttributeError` crash in the OpenGL renderer when moving the camera ([GH-426](https://github.com/NVIDIA/warp/issues/426)).
- Fix `tile_register_t` `extract()` and `valid()` methods.

## [1.5.1] - 2025-01-02

### Added

- Add PyTorch basics and custom operators notebooks to the `notebooks` directory.
- Update PyTorch interop docs to include section on custom operators
  ([docs](https://nvidia.github.io/warp/modules/interoperability.html#pytorch-custom-ops-example)).

### Fixed

- warp.sim: Fix a bug in which the color-balancing algorithm was not updating the colorings.
- Fix custom colors being not being updated when rendering meshes with static topology in OpenGL
  ([GH-343](https://github.com/NVIDIA/warp/issues/343)).
- Fix `wp.launch_tiled()` not returning a `Launch` object when passed `record_cmd=True`.
- Fix default arguments not being resolved for `wp.func` when called from Python's runtime
  ([GH-386](https://github.com/NVIDIA/warp/issues/386)).
- Array overwrite tracking: Fix issue with not marking arrays passed to `wp.atomic_add()`, `wp.atomic_sub()`,
  `wp.atomic_max()`, or `wp.atomic_min()` as being written to ([GH-378](https://github.com/NVIDIA/warp/issues/378)).
- Fix for occasional failure to update .meta files into Warp kernel cache on Windows
- Mark kernel arrays as written to when passed to `wp.atomic_add()` or `wp.atomic_sub()`
- Fix the OpenGL renderer not being able to run without CUDA ([GH-344](https://github.com/NVIDIA/warp/issues/344)).
- Fix for occasional failure to update `.meta` files into Warp kernel cache on Windows.
- Fix the OpenGL renderer not being able to run without a CUDA device available
  ([GH-344](https://github.com/NVIDIA/warp/issues/344)).
- Fix incorrect CUDA driver function versions ([GH-402](https://github.com/NVIDIA/warp/issues/402)).

## [1.5.0] - 2024-12-02

### Added

- Support for cooperative tile-based primitives using cuBLASDx and cuFFTDx, please see the tile
  [documentation](https://nvidia.github.io/warp/modules/tiles.html) for details.
- Expose a `reversed()` built-in for iterators ([GH-311](https://github.com/NVIDIA/warp/issues/311)).
- Support for saving Volumes into `.nvdb` files with the `save_to_nvdb` method.
- warp.fem: Add `wp.fem.Trimesh3D` and `wp.fem.Quadmesh3D` geometry types for 3D surfaces with new `example_distortion_energy` example.
- warp.fem: Add `"add"` option to `wp.fem.integrate()` for accumulating integration result to existing output.
- warp.fem: Add `"assembly"` option to `wp.fem.integrate()` for selecting between more memory-efficient or more
  computationally efficient integration algorithms.
- warp.fem: Add Nédélec (first kind) and Raviart-Thomas vector-valued function spaces
  providing conforming discretization of `curl` and `div` operators, respectively.
- warp.sim: Add a graph coloring module that supports converting trimesh into a vertex graph and applying coloring.
  The `wp.sim.ModelBuilder` now includes methods to color particles for use with `wp.sim.VBDIntegrator()`,
  users should call `builder.color()` before finalizing assets.
- warp.sim: Add support for a per-particle radius for soft-body triangle contact using the `wp.sim.Model.particle_radius`
  array ([docs](https://nvidia.github.io/warp/modules/sim.html#warp.sim.Model.particle_radius)), replacing the previous
  hard-coded value of 0.01 ([GH-329](https://github.com/NVIDIA/warp/issues/329)).
- Add a `particle_radius` parameter to `wp.sim.ModelBuilder.add_cloth_mesh()` and `wp.sim.ModelBuilder.add_cloth_grid()`
  to set a uniform radius for the added particles.
- Document `wp.array` attributes ([GH-364](https://github.com/NVIDIA/warp/issues/364)).
- Document time-to-compile tradeoffs when using vector component assignment statements in kernels.
- Add introductory Jupyter notebooks to the `notebooks` directory.

### Changed

- Drop support for Python 3.7; Python 3.8 is now the minimum-supported version.
- Promote the `wp.Int`, `wp.Float`, and `wp.Scalar` generic annotation types to the public API.
- warp.fem: Simplify querying neighboring cell quantities when integrating on sides using new
  `wp.fem.cells()`, `wp.fem.to_inner_cell()`, `wp.fem.to_outer_cell()` operators.
- Show an error message when the type returned by a function differs from its annotation, which would have led to the compilation stage failing.
- Clarify that `wp.randn()` samples a normal distribution of mean 0 and variance 1.
- Raise error when passing more than 32 variadic argument to the `wp.printf()` built-in.

### Fixed

- Fix `place` setting of paddle backend.
- warp.fem: Fix tri-cubic shape functions on quadrilateral meshes.
- warp.fem: Fix caching of integrand kernels when changing code-generation options.
- Fix `wp.expect_neq()` overloads missing for scalar types.
- Fix an error when a `wp.kernel` or a `wp.func` object is annotated to return a `None` value.
- Fix error when reading multi-volume, BLOSC-compressed `.nvdb` files.
- Fix `wp.printf()` erroring out when no variadic arguments are passed ([GH-333](https://github.com/NVIDIA/warp/issues/333)).
- Fix memory access issues in soft-rigid contact collisions ([GH-362](https://github.com/NVIDIA/warp/issues/362)).
- Fix gradient propagation for in-place addition/subtraction operations on custom vector-type arrays.
- Fix the OpenGL renderer's window not closing when clicking the X button.
- Fix the OpenGL renderer's camera snapping to a different direction from the initial camera's orientation when first looking around.
- Fix custom colors being ignored when rendering meshes in OpenGL ([GH-343](https://github.com/NVIDIA/warp/issues/343)).
- Fix topology updates not being supported by the the OpenGL renderer.

## [1.4.2] - 2024-11-13

### Changed

- Make the output of `wp.print()` in backward kernels consistent for all supported data types.

### Fixed

- Fix to relax the integer types expected when indexing arrays (regression in `1.3.0`).
- Fix printing vector and matrix adjoints in backward kernels.
- Fix kernel compile error when printing structs.
- Fix an incorrect user function being sometimes resolved when multiple overloads are available with array parameters with different `dtype` values.
- Fix error being raised when static and dynamic for-loops are written in sequence with the same iteration variable names ([GH-331](https://github.com/NVIDIA/warp/issues/331)).
- Fix an issue with the `Texture Write` node, used in the Mandelbrot Omniverse sample, sometimes erroring out in multi-GPU environments.
- Code generation of in-place multiplication and division operations (regression introduced in a69d061)([GH-342](https://github.com/NVIDIA/warp/issues/342)).

## [1.4.1] - 2024-10-15

### Fixed

- Fix `iter_reverse()` not working as expected for ranges with steps other than 1 ([GH-311](https://github.com/NVIDIA/warp/issues/311)).
- Fix potential out-of-bounds memory access when a `wp.sparse.BsrMatrix` object is reused for storing matrices of different shapes.
- Fix robustness to very low desired tolerance in `wp.fem.utils.symmetric_eigenvalues_qr`.
- Fix invalid code generation error messages when nesting dynamic and static for-loops.
- Fix caching of kernels with static expressions.
- Fix `ModelBuilder.add_builder(builder)` to correctly update `articulation_start` and thereby `articulation_count` when `builder` contains more than one articulation.
- Re-introduced the `wp.rand*()`, `wp.sample*()`, and `wp.poisson()` onto the Python scope to revert a breaking change.

## [1.4.0] - 2024-10-01

### Added

- Support for a new `wp.static(expr)` function that allows arbitrary Python expressions to be evaluated at the time of
  function/kernel definition ([docs](https://nvidia.github.io/warp/codegen.html#static-expressions)).
- Support for stream priorities to hint to the device that it should process pending work
  in high-priority streams over pending work in low-priority streams when possible
  ([docs](https://nvidia.github.io/warp/modules/concurrency.html#stream-priorities)).
- Adaptive sparse grid geometry to `warp.fem` ([docs](https://nvidia.github.io/warp/modules/fem.html#adaptivity)).
- Support for defining `wp.kernel` and `wp.func` objects from within closures.
- Support for defining multiple versions of kernels, functions, and structs without manually assigning unique keys.
- Support for default argument values for user functions decorated with `wp.func`.
- Allow passing custom launch dimensions to `jax_kernel()` ([GH-310](https://github.com/NVIDIA/warp/pull/310)).
- JAX interoperability examples for sharding and matrix multiplication ([docs](https://nvidia.github.io/warp/modules/interoperability.html#using-shardmap-for-distributed-computation)).
- Interoperability support for the PaddlePaddle ML framework ([GH-318](https://github.com/NVIDIA/warp/pull/318)).
- Support `wp.mod()` for vector types ([GH-282](https://github.com/NVIDIA/warp/issues/282)).
- Expose the modulo operator `%` to Python's runtime scalar and vector types.
- Support for fp64 `atomic_add`, `atomic_max`, and `atomic_min` ([GH-284](https://github.com/NVIDIA/warp/issues/284)).
- Support for quaternion indexing (e.g. `q.w`).
- Support shadowing builtin functions ([GH-308](https://github.com/NVIDIA/warp/issues/308)).
- Support for redefining function overloads.
- Add an ocean sample to the `omni.warp` extension.
- `warp.sim.VBDIntegrator` now supports body-particle collision.
- Add a [contributing guide](https://nvidia.github.io/warp/modules/contribution_guide.html) to the Sphinx docs .
- Add documentation for dynamic code generation ([docs](https://nvidia.github.io/warp/codegen.html#dynamic-kernel-creation)).

### Changed

- `wp.sim.Model.edge_indices` now includes boundary edges.
- Unexposed `wp.rand*()`, `wp.sample*()`, and `wp.poisson()` from the Python scope.
- Skip unused functions in module code generation, improving performance.
- Avoid reloading modules if their content does not change, improving performance.
- `wp.Mesh.points` is now a property instead of a raw data member, its reference can be changed after the mesh is initialized.
- Improve error message when invalid objects are referenced in a Warp kernel.
- `if`/`else`/`elif` statements with constant conditions are resolved at compile time with no branches being inserted in the generated code.
- Include all non-hidden builtins in the stub file.
- Improve accuracy of symmetric eigenvalues routine in `warp.fem`.

### Fixed

- Fix for `wp.func` erroring out when defining a `Tuple` as a return type hint ([GH-302](https://github.com/NVIDIA/warp/issues/302)).
- Fix array in-place op (`+=`, `-=`) adjoints to compute gradients correctly in the backwards pass
- Fix vector, matrix in-place assignment adjoints to compute gradients correctly in the backwards pass, e.g.: `v[1] = x`
- Fix a bug in which Python docstrings would be created as local function variables in generated code.
- Fix a bug with autograd array access validation in functions from different modules.
- Fix a rare crash during error reporting on some systems due to glibc mismatches.
- Handle `--num_tiles 1` in `example_render_opengl.py` ([GH-306](https://github.com/NVIDIA/warp/issues/306)).
- Fix the computation of body contact forces in `FeatherstoneIntegrator` when bodies and particles collide.
- Fix bug in `FeatherstoneIntegrator` where `eval_rigid_jacobian` could give incorrect results or reach an infinite
  loop when the body and joint indices were not in the same order. Added `Model.joint_ancestor` to fix the indexing
  from a joint to its parent joint in the articulation.
- Fix wrong vertex index passed to `add_edges()` called from `ModelBuilder.add_cloth_mesh()` ([GH-319](https://github.com/NVIDIA/warp/issues/319)).
- Add a workaround for uninitialized memory read warning in the `compute-sanitizer` initcheck tool when using `wp.Mesh`.
- Fix name clashes when Warp functions and structs are returned from Python functions multiple times.
- Fix name clashes between Warp functions and structs defined in different modules.
- Fix code generation errors when overloading generic kernels defined in a Python function.
- Fix issues with unrelated functions being treated as overloads (e.g., closures).
- Fix handling of `stream` argument in `array.__dlpack__()`.
- Fix a bug related to reloading CPU modules.
- Fix a crash when kernel functions are not found in CPU modules.
- Fix conditions not being evaluated as expected in `while` statements.
- Fix printing Boolean and 8-bit integer values.
- Fix array interface type strings used for Boolean and 8-bit integer values.
- Fix initialization error when setting struct members.
- Fix Warp not being initialized upon entering a `wp.Tape` context.
- Use `kDLBool` instead of `kDLUInt` for DLPack interop of Booleans.

## [1.3.3] - 2024-09-04

- Bug fixes
  - Fix an aliasing issue with zero-copy array initialization from NumPy introduced in Warp 1.3.0.
  - Fix `wp.Volume.load_from_numpy()` behavior when `bg_value` is a sequence of values ([GH-312](https://github.com/NVIDIA/warp/pull/312)).

## [1.3.2] - 2024-08-30

- Bug fixes
  - Fix accuracy of 3x3 SVD ``wp.svd3`` with fp64 numbers ([GH-281](https://github.com/NVIDIA/warp/issues/281)).
  - Fix module hashing when a kernel argument contained a struct array ([GH-287](https://github.com/NVIDIA/warp/issues/287)).
  - Fix a bug in `wp.bvh_query_ray()` where the direction instead of the reciprocal direction was used ([GH-288](https://github.com/NVIDIA/warp/issues/288)).
  - Fix errors when launching a CUDA graph after a module is reloaded. Modules that were used during graph capture
    will no longer be unloaded before the graph is released.
  - Fix a bug in `wp.sim.collide.triangle_closest_point_barycentric()` where the returned barycentric coordinates may be
    incorrect when the closest point lies on an edge.
  - Fix 32-bit overflow when array shape is specified using `np.int32`.
  - Fix handling of integer indices in the `input_output_mask` argument to `autograd.jacobian` and
    `autograd.jacobian_fd` ([GH-289](https://github.com/NVIDIA/warp/issues/289)).
  - Fix `ModelBuilder.collapse_fixed_joints()` to correctly update the body centers of mass and the
    `ModelBuilder.articulation_start` array.
  - Fix precedence of closure constants over global constants.
  - Fix quadrature point indexing in `wp.fem.ExplicitQuadrature` (regression from 1.3.0).
- Documentation improvements
  - Add missing return types for built-in functions.
  - Clarify that atomic operations also return the previous value.
  - Clarify that `wp.bvh_query_aabb()` returns parts that overlap the bounding volume.

## [1.3.1] - 2024-07-27

- Remove `wp.synchronize()` from PyTorch autograd function example
- `Tape.check_kernel_array_access()` and `Tape.reset_array_read_flags()` are now private methods.
- Fix reporting unmatched argument types

## [1.3.0] - 2024-07-25

- Warp Core improvements
  - Update to CUDA 12.x by default (requires NVIDIA driver 525 or newer), please see [README.md](https://github.com/nvidia/warp?tab=readme-ov-file#installing) for commands to install CUDA 11.x binaries for older drivers
  - Add information to the module load print outs to indicate whether a module was
  compiled `(compiled)`, loaded from the cache `(cached)`, or was unable to be
  loaded `(error)`.
  - `wp.config.verbose = True` now also prints out a message upon the entry to a `wp.ScopedTimer`.
  - Add `wp.clear_kernel_cache()` to the public API. This is equivalent to `wp.build.clear_kernel_cache()`.
  - Add code-completion support for `wp.config` variables.
  - Remove usage of a static task (thread) index for CPU kernels to address multithreading concerns ([GH-224](https://github.com/NVIDIA/warp/issues/224))
  - Improve error messages for unsupported Python operations such as sequence construction in kernels
  - Update `wp.matmul()` CPU fallback to use dtype explicitly in `np.matmul()` call
  - Add support for PEP 563's `from __future__ import annotations` ([GH-256](https://github.com/NVIDIA/warp/issues/256)).
  - Allow passing external arrays/tensors to `wp.launch()` directly via `__cuda_array_interface__` and `__array_interface__`, up to 2.5x faster conversion from PyTorch
  - Add faster Torch interop path using `return_ctype` argument to `wp.from_torch()`
  - Handle incompatible CUDA driver versions gracefully
  - Add `wp.abs()` and `wp.sign()` for vector types
  - Expose scalar arithmetic operators to Python's runtime (e.g.: `wp.float16(1.23) * wp.float16(2.34)`)
  - Add support for creating volumes with anisotropic transforms
  - Allow users to pass function arguments by keyword in a kernel using standard Python calling semantics
  - Add additional documentation and examples demonstrating `wp.copy()`, `wp.clone()`, and `array.assign()` differentiability
  - Add `__new__()` methods for all class `__del__()` methods to handle when a class instance is created but not instantiated before garbage collection
  - Implement the assignment operator for `wp.quat`
  - Make the geometry-related built-ins available only from within kernels
  - Rename the API-facing query types to remove their `_t` suffix: `wp.BVHQuery`, `wp.HashGridQuery`, `wp.MeshQueryAABB`, `wp.MeshQueryPoint`, and `wp.MeshQueryRay`
  - Add `wp.array(ptr=...)` to allow initializing arrays from pointer addresses inside of kernels ([GH-206](https://github.com/NVIDIA/warp/issues/206))

- `warp.autograd` improvements:
  - New `warp.autograd` module with utility functions `gradcheck()`, `jacobian()`, and `jacobian_fd()` for debugging kernel Jacobians ([docs](https://nvidia.github.io/warp/modules/differentiability.html#measuring-gradient-accuracy))
  - Add array overwrite detection, if `wp.config.verify_autograd_array_access` is true in-place operations on arrays on the Tape that could break gradient computation will be detected ([docs](https://nvidia.github.io/warp/modules/differentiability.html#array-overwrite-tracking))
  - Fix bug where modification of `@wp.func_replay` functions and native snippets would not trigger module recompilation
  - Add documentation for dynamic loop autograd limitations

- `warp.sim` improvements:
  - Improve memory usage and performance for rigid body contact handling when `self.rigid_mesh_contact_max` is zero (default behavior).
  - The `mask` argument to `wp.sim.eval_fk()` now accepts both integer and boolean arrays to mask articulations.
  - Fix handling of `ModelBuilder.joint_act` in `ModelBuilder.collapse_fixed_joints()` (affected floating-base systems)
  - Fix and improve implementation of `ModelBuilder.plot_articulation()` to visualize the articulation tree of a rigid-body mechanism
  - Fix ShapeInstancer `__new__()` method (missing instance return and `*args` parameter)
  - Fix handling of `upaxis` variable in `ModelBuilder` and the rendering thereof in `OpenGLRenderer`

- `warp.sparse` improvements:
  - Sparse matrix allocations (from `bsr_from_triplets()`, `bsr_axpy()`, etc.) can now be captured in CUDA graphs; exact number of non-zeros can be optionally requested asynchronously.
  - `bsr_assign()` now supports changing block shape (including CSR/BSR conversions)
  - Add Python operator overloads for common sparse matrix operations, e.g `A += 0.5 * B`, `y = x @ C`

- `warp.fem` new features and fixes:
  - Support for variable number of nodes per element
  - Global `wp.fem.lookup()` operator now supports `wp.fem.Tetmesh` and `wp.fem.Trimesh2D` geometries
  - Simplified defining custom subdomains (`wp.fem.Subdomain`), free-slip boundary conditions
  - New field types: `wp.fem.UniformField`, `wp.fem.ImplicitField` and `wp.fem.NonconformingField`
  - New `streamlines`, `magnetostatics` and `nonconforming_contact` examples, updated `mixed_elasticity` to use a nonlinear model
  - Function spaces can now export VTK-compatible cells for visualization
  - Fixed edge cases with NanoVDB function spaces
  - Fixed differentiability of `wp.fem.PicQuadrature` w.r.t. positions and measures

## [1.2.2] - 2024-07-04

- Fix hashing of replay functions and snippets
- Add additional documentation and examples demonstrating `wp.copy()`, `wp.clone()`, and `array.assign()` differentiability
- Add `__new__()` methods for all class `__del__()` methods to
  handle when a class instance is created but not instantiated before garbage collection.
- Add documentation for dynamic loop autograd limitations
- Allow users to pass function arguments by keyword in a kernel using standard Python calling semantics
- Implement the assignment operator for `wp.quat`

## [1.2.2] - 2024-07-04

- Support for NumPy >= 2.0

## [1.2.1] - 2024-06-14

- Fix generic function caching
- Fix Warp not being initialized when constructing arrays with `wp.array()`
- Fix `wp.is_mempool_access_supported()` not resolving the provided device arguments to `wp.context.Device`

## [1.2.0] - 2024-06-06

- Add a not-a-number floating-point constant that can be used as `wp.NAN` or `wp.nan`.
- Add `wp.isnan()`, `wp.isinf()`, and `wp.isfinite()` for scalars, vectors, matrices, etc.
- Improve kernel cache reuse by hashing just the local module constants. Previously, a
  module's hash was affected by all `wp.constant()` variables declared in a Warp program.
- Revised module compilation process to allow multiple processes to use the same kernel cache directory.
  Cached kernels will now be stored in hash-specific subdirectory.
- Add runtime checks for `wp.MarchingCubes` on field dimensions and size
- Fix memory leak in `wp.Mesh` BVH ([GH-225](https://github.com/NVIDIA/warp/issues/225))
- Use C++17 when building the Warp library and user kernels
- Increase PTX target architecture up to `sm_75` (from `sm_70`), enabling Turing ISA features
- Extended NanoVDB support (see `warp.Volume`):
  - Add support for data-agnostic index grids, allocation at voxel granularity
  - New `wp.volume_lookup_index()`, `wp.volume_sample_index()` and generic `wp.volume_sample()`/`wp.volume_lookup()`/`wp.volume_store()` kernel-level functions
  - Zero-copy aliasing of in-memory grids, support for multi-grid buffers
  - Grid introspection and blind data access capabilities
  - `warp.fem` can now work directly on NanoVDB grids using `warp.fem.Nanogrid`
  - Fixed `wp.volume_sample_v()` and `wp.volume_store_*()` adjoints
  - Prevent `wp.volume_store()` from overwriting grid background values
- Improve validation of user-provided fields and values in `warp.fem`
- Support headless rendering of `wp.render.OpenGLRenderer` via `pyglet.options["headless"] = True`
- `wp.render.RegisteredGLBuffer` can fall back to CPU-bound copying if CUDA/OpenGL interop is not available
- Clarify terms for external contributions, please see CONTRIBUTING.md for details
- Improve performance of `wp.sparse.bsr_mm()` by ~5x on benchmark problems
- Fix for XPBD incorrectly indexing into of joint actuations `joint_act` arrays
- Fix for mass matrix gradients computation in `wp.sim.FeatherstoneIntegrator()`
- Fix for handling of `--msvc_path` in build scripts
- Fix for `wp.copy()` params to record dest and src offset parameters on `wp.Tape()`
- Fix for `wp.randn()` to ensure return values are finite
- Fix for slicing of arrays with gradients in kernels
- Fix for function overload caching, ensure module is rebuilt if any function overloads are modified
- Fix for handling of `bool` types in generic kernels
- Publish CUDA 12.5 binaries for Hopper support, see https://github.com/nvidia/warp?tab=readme-ov-file#installing for details

## 1.1.1 - 2024-05-24

- `wp.init()` is no longer required to be called explicitly and will be performed on first call to the API
- Speed up `omni.warp.core`'s startup time

## [1.1.0] - 2024-05-09

- Support returning a value from `@wp.func_native` CUDA functions using type hints
- Improved differentiability of the `wp.sim.FeatherstoneIntegrator`
- Fix gradient propagation for rigid body contacts in `wp.sim.collide()`
- Added support for event-based timing, see `wp.ScopedTimer()`
- Added Tape visualization and debugging functions, see `wp.Tape.visualize()`
- Support constructing Warp arrays from objects that define the `__cuda_array_interface__` attribute
- Support copying a struct to another device, use `struct.to(device)` to migrate struct arrays
- Allow rigid shapes to not have any collisions with other shapes in `wp.sim.Model`
- Change default test behavior to test redundant GPUs (up to 2x)
- Test each example in an individual subprocess
- Polish and optimize various examples and tests
- Allow non-contiguous point arrays to be passed to `wp.HashGrid.build()`
- Upgrade LLVM to 18.1.3 for from-source builds and Linux x86-64 builds
- Build DLL source code as C++17 and require GCC 9.4 as a minimum
- Array clone, assign, and copy are now differentiable
- Use `Ruff` for formatting and linting
- Various documentation improvements (infinity, math constants, etc.)
- Improve URDF importer, handle joint armature
- Allow builtins.bool to be used in Warp data structures
- Use external gradient arrays in backward passes when passed to `wp.launch()`
- Add Conjugate Residual linear solver, see `wp.optim.linear.cr()`
- Fix propagation of gradients on aliased copy of variables in kernels
- Facilitate debugging and speed up `import warp` by eliminating raising any exceptions
- Improve support for nested vec/mat assignments in structs
- Recommend Python 3.9 or higher, which is required for JAX and soon PyTorch.
- Support gradient propagation for indexing sliced multi-dimensional arrays, i.e. `a[i][j]` vs. `a[i, j]`
- Provide an informative message if setting DLL C-types failed, instructing to try rebuilding the library

## 1.0.3 - 2024-04-17

- Add a `support_level` entry to the configuration file of the extensions

## [1.0.2] - 2024-03-22

- Make examples runnable from any location
- Fix the examples not running directly from their Python file
- Add the example gallery to the documentation
- Update `README.md` examples USD location
- Update `example_graph_capture.py` description

## [1.0.1] - 2024-03-15

- Document Device `total_memory` and `free_memory`
- Documentation for allocators, streams, peer access, and generics
- Changed example output directory to current working directory
- Added `python -m warp.examples.browse` for browsing the examples folder
- Print where the USD stage file is being saved
- Added `examples/optim/example_walker.py` sample
- Make the drone example not specific to USD
- Reduce the time taken to run some examples
- Optimise rendering points with a single colour
- Clarify an error message around needing USD
- Raise exception when module is unloaded during graph capture
- Added `wp.synchronize_event()` for blocking the host thread until a recorded event completes
- Flush C print buffers when ending `stdout` capture
- Remove more unneeded CUTLASS files
- Allow setting mempool release threshold as a fractional value

## [1.0.0] - 2024-03-07

- Add `FeatherstoneIntegrator` which provides more stable simulation of articulated rigid body dynamics in generalized coordinates (`State.joint_q` and `State.joint_qd`)
- Introduce `warp.sim.Control` struct to store control inputs for simulations (optional, by default the `Model` control inputs are used as before); integrators now have a different simulation signature: `integrator.simulate(model: Model, state_in: State, state_out: State, dt: float, control: Control)`
- `joint_act` can now behave in 3 modes: with `joint_axis_mode` set to `JOINT_MODE_FORCE` it behaves as a force/torque, with `JOINT_MODE_VELOCITY` it behaves as a velocity target, and with `JOINT_MODE_POSITION` it behaves as a position target; `joint_target` has been removed
- Add adhesive contact to Euler integrators via `Model.shape_materials.ka` which controls the contact distance at which the adhesive force is applied
- Improve handling of visual/collision shapes in URDF importer so visual shapes are not involved in contact dynamics
- Experimental JAX kernel callback support
- Improve module load exception message
- Add `wp.ScopedCapture`
- Removing `enable_backward` warning for callables
- Copy docstrings and annotations from wrapped kernels, functions, structs

## [0.15.1] - 2024-03-05

- Add examples assets to the wheel packages
- Fix broken image link in documentation
- Fix codegen for custom grad functions calling their respective forward functions
- Fix custom grad function handling for functions that have no outputs
- Fix issues when `wp.config.quiet = True`

## [0.15.0] - 2024-03-04

- Add thumbnails to examples gallery
- Apply colored lighting to examples
- Moved `examples` directory under `warp/`
- Add example usage to `python -m warp.tests --help`
- Adding `torch.autograd.function` example + docs
- Add error-checking to array shapes during creation
- Adding `example_graph_capture`
- Add a Diffsim Example of a Drone
- Fix `verify_fp` causing compiler errors and support CPU kernels
- Fix to enable `matmul` to be called in CUDA graph capture
- Enable mempools by default
- Update `wp.launch` to support tuple args
- Fix BiCGSTAB and GMRES producing NaNs when converging early
- Fix warning about backward codegen being disabled in `test_fem`
- Fix `assert_np_equal` when NaN's and tolerance are involved
- Improve error message to discern between CUDA being disabled or not supported
- Support cross-module functions with user-defined gradients
- Suppress superfluous CUDA error when ending capture after errors
- Make output during initialization atomic
- Add `warp.config.max_unroll`, fix custom gradient unrolling
- Support native replay snippets using `@wp.func_native(snippet, replay_snippet=replay_snippet)`
- Look for the CUDA Toolkit in default locations if the `CUDA_PATH` environment variable or `--cuda_path` build option are not used
- Added `wp.ones()` to efficiently create one-initialized arrays
- Rename `wp.config.graph_capture_module_load_default` to `wp.config.enable_graph_capture_module_load_by_default`

## 0.14.0 - 2024-02-19

- Add support for CUDA pooled (stream-ordered) allocators
  - Support memory allocation during graph capture
  - Support copying non-contiguous CUDA arrays during graph capture
  - Improved memory allocation/deallocation performance with pooled allocators
  - Use `wp.config.enable_mempools_at_init` to enable pooled allocators during Warp initialization (if supported)
  - `wp.is_mempool_supported()` - check if a device supports pooled allocators
  - `wp.is_mempool_enabled()`, `wp.set_mempool_enabled()` - enable or disable pooled allocators per device
  - `wp.set_mempool_release_threshold()`, `wp.get_mempool_release_threshold()` - configure memory pool release threshold
- Add support for direct memory access between devices
  - Improved peer-to-peer memory transfer performance if access is enabled
  - Caveat: enabling peer access may impact memory allocation/deallocation performance and increase memory consumption
  - `wp.is_peer_access_supported()` - check if the memory of a device can be accessed by a peer device
  - `wp.is_peer_access_enabled()`, `wp.set_peer_access_enabled()` - manage peer access for memory allocated using default CUDA allocators
  - `wp.is_mempool_access_supported()` - check if the memory pool of a device can be accessed by a peer device
  - `wp.is_mempool_access_enabled()`, `wp.set_mempool_access_enabled()` - manage access for memory allocated using pooled CUDA allocators
- Refined stream synchronization semantics
  - `wp.ScopedStream` can synchronize with the previous stream on entry and/or exit (only sync on entry by default)
  - Functions taking an optional stream argument do no implicit synchronization for max performance (e.g., `wp.copy()`, `wp.launch()`, `wp.capture_launch()`)
- Support for passing a custom `deleter` argument when constructing arrays
  - Deprecation of `owner` argument - use `deleter` to transfer ownership
- Optimizations for various core API functions (e.g., `wp.zeros()`, `wp.full()`, and more)
- Fix `wp.matmul()` to always use the correct CUDA context
- Fix memory leak in BSR transpose
- Fix stream synchronization issues when copying non-contiguous arrays
- API change: `wp.matmul()` no longer accepts a device as a parameter; instead, it infers the correct device from the arrays being multiplied
- Updated DLPack utilities to the latest published standard
  - External arrays can be imported into Warp directly, e.g., `wp.from_dlpack(external_array)`
  - Warp arrays can be exported to consumer frameworks directly, e.g., `jax.dlpack.from_dlpack(warp_array)`
  - Added CUDA stream synchronization for CUDA arrays
  - The original DLPack protocol can still be used for better performance when stream synchronization is not required, see interoperability docs for details
  - `warp.to_dlpack()` is about 3-4x faster in common cases
  - `warp.from_dlpack()` is about 2x faster when called with a DLPack capsule
  - Fixed a small CPU memory leak related to DLPack interop
- Improved performance of creating arrays

## 0.13.1 - 2024-02-22

- Ensure that the results from the `Noise Deform` are deterministic across different Kit sessions

## [0.13.0] - 2024-02-16

- Update the license to *NVIDIA Software License*, allowing commercial use (see `LICENSE.md`)
- Add `CONTRIBUTING.md` guidelines (for NVIDIA employees)
- Hash CUDA `snippet` and `adj_snippet` strings to fix caching
- Fix `build_docs.py` on Windows
- Add missing `.py` extension to `warp/tests/walkthrough_debug`
- Allow `wp.bool` usage in vector and matrix types

## 0.12.0 - 2024-02-05

- Add a warning when the `enable_backward` setting is set to `False` upon calling `wp.Tape.backward()`
- Fix kernels not being recompiled as expected when defined using a closure
- Change the kernel cache appauthor subdirectory to just "NVIDIA"
- Ensure that gradients attached to PyTorch tensors have compatible strides when calling `wp.from_torch()`
- Add a `Noise Deform` node for OmniGraph that deforms points using a perlin/curl noise

## [0.11.0] - 2024-01-23

- Re-release 1.0.0-beta.7 as a non-pre-release 0.11.0 version so it gets selected by `pip install warp-lang`.
- Introducing a new versioning and release process, detailed in `PACKAGING.md` and resembling that of [Python itself](https://devguide.python.org/developer-workflow/development-cycle/#devcycle):
  - The 0.11 release(s) can be found on the `release-0.11` branch.
  - Point releases (if any) go on the same minor release branch and only contain bug fixes, not new features.
  - The `public` branch, previously used to merge releases into and corresponding with the GitHub `main` branch, is retired.

## 1.0.0-beta.7 - 2024-01-23

- Ensure captures are always enclosed in `try`/`finally`
- Only include .py files from the warp subdirectory into wheel packages
- Fix an extension's sample node failing at parsing some version numbers
- Allow examples to run without USD when possible
- Add a setting to disable the main Warp menu in Kit
- Add iterative linear solvers, see `wp.optim.linear.cg`, `wp.optim.linear.bicgstab`, `wp.optim.linear.gmres`, and `wp.optim.linear.LinearOperator`
- Improve error messages around global variables
- Improve error messages around mat/vec assignments
- Support conversion of scalars to native/ctypes, e.g.: `float(wp.float32(1.23))` or `ctypes.c_float(wp.float32(1.23))`
- Add a constant for infinity, see `wp.inf`
- Add a FAQ entry about array assignments
- Add a mass spring cage diff simulation example, see `examples/example_diffsim_mass_spring_cage.py`
- Add `-s`, `--suite` option for only running tests belonging to the given suites
- Fix common spelling mistakes
- Fix indentation of generated code
- Show deprecation warnings only once
- Improve `wp.render.OpenGLRenderer`
- Create the extension's symlink to the *core library* at runtime
- Fix some built-ins failing to compile the backward pass when nested inside if/else blocks
- Update examples with the new variants of the mesh query built-ins
- Fix type members that weren't zero-initialized
- Fix missing adjoint function for `wp.mesh_query_ray()`

## [1.0.0-beta.6] - 2024-01-10

- Do not create CPU copy of grad array when calling `array.numpy()`
- Fix `assert_np_equal()` bug
- Support Linux AArch64 platforms, including Jetson/Tegra devices
- Add parallel testing runner (invoke with `python -m warp.tests`, use `warp/tests/unittest_serial.py` for serial testing)
- Fix support for function calls in `range()`
- `wp.matmul()` adjoints now accumulate
- Expand available operators (e.g. vector @ matrix, scalar as dividend) and improve support for calling native built-ins
- Fix multi-gpu synchronization issue in `sparse.py`
- Add depth rendering to `wp.render.OpenGLRenderer`, document `wp.render`
- Make `wp.atomic_min()`, `wp.atomic_max()` differentiable
- Fix error reporting using the exact source segment
- Add user-friendly mesh query overloads, returning a struct instead of overwriting parameters
- Address multiple differentiability issues
- Fix backpropagation for returning array element references
- Support passing the return value to adjoints
- Add point basis space and explicit point-based quadrature for `wp.fem`
- Support overriding the LLVM project source directory path using `build_lib.py --build_llvm --llvm_source_path=`
- Fix the error message for accessing non-existing attributes
- Flatten faces array for Mesh constructor in URDF parser

## [1.0.0-beta.5] - 2023-11-22

- Fix for kernel caching when function argument types change
- Fix code-gen ordering of dependent structs
- Fix for `wp.Mesh` build on MGPU systems
- Fix for name clash bug with adjoint code: https://github.com/NVIDIA/warp/issues/154
- Add `wp.frac()` for returning the fractional part of a floating point value
- Add support for custom native CUDA snippets using `@wp.func_native` decorator
- Add support for batched matmul with batch size > 2^16-1
- Add support for transposed CUTLASS `wp.matmul()` and additional error checking
- Add support for quad and hex meshes in `wp.fem`
- Detect and warn when C++ runtime doesn't match compiler during build, e.g.: ``libstdc++.so.6: version `GLIBCXX_3.4.30' not found``
- Documentation update for `wp.BVH`
- Documentation and simplified API for runtime kernel specialization `wp.Kernel`

## 1.0.0-beta.4 - 2023-11-01

- Add `wp.cbrt()` for cube root calculation
- Add `wp.mesh_furthest_point_no_sign()` to compute furthest point on a surface from a query point
- Add support for GPU BVH builds, 10-100x faster than CPU builds for large meshes
- Add support for chained comparisons, i.e.: `0 < x < 2`
- Add support for running `wp.fem` examples headless
- Fix for unit test determinism
- Fix for possible GC collection of array during graph capture
- Fix for `wp.utils.array_sum()` output initialization when used with vector types
- Coverage and documentation updates

## 1.0.0-beta.3 - 2023-10-19

- Add support for code coverage scans (test_coverage.py), coverage at 85% in `omni.warp.core`
- Add support for named component access for vector types, e.g.: `a = v.x`
- Add support for lvalue expressions, e.g.: `array[i] += b`
- Add casting constructors for matrix and vector types
- Add support for `type()` operator that can be used to return type inside kernels
- Add support for grid-stride kernels to support kernels with > 2^31-1 thread blocks
- Fix for multi-process initialization warnings
- Fix alignment issues with empty `wp.struct`
- Fix for return statement warning with tuple-returning functions
- Fix for `wp.batched_matmul()` registering the wrong function in the Tape
- Fix and document for `wp.sim` forward + inverse kinematics
- Fix for `wp.func` to return a default value if function does not return on all control paths
- Refactor `wp.fem` support for new basis functions, decoupled function spaces
- Optimizations for `wp.noise` functions, up to 10x faster in most cases
- Optimizations for `type_size_in_bytes()` used in array construction'

### Breaking Changes

- To support grid-stride kernels, `wp.tid()` can no longer be called inside `wp.func` functions.

## 1.0.0-beta.2 - 2023-09-01

- Fix for passing bool into `wp.func` functions
- Fix for deprecation warnings appearing on `stderr`, now redirected to `stdout`
- Fix for using `for i in wp.hash_grid_query(..)` syntax

## 1.0.0-beta.1 - 2023-08-29

- Fix for `wp.float16` being passed as kernel arguments
- Fix for compile errors with kernels using structs in backward pass
- Fix for `wp.Mesh.refit()` not being CUDA graph capturable due to synchronous temp. allocs
- Fix for dynamic texture example flickering / MGPU crashes demo in Kit by reusing `ui.DynamicImageProvider` instances
- Fix for a regression that disabled bundle change tracking in samples
- Fix for incorrect surface velocities when meshes are deforming in `OgnClothSimulate`
- Fix for incorrect lower-case when setting USD stage "up_axis" in examples
- Fix for incompatible gradient types when wrapping PyTorch tensor as a vector or matrix type
- Fix for adding open edges when building cloth constraints from meshes in `wp.sim.ModelBuilder.add_cloth_mesh()`
- Add support for `wp.fabricarray` to directly access Fabric data from Warp kernels, see https://docs.omniverse.nvidia.com/kit/docs/usdrt/latest/docs/usdrt_prim_selection.html for examples
- Add support for user defined gradient functions, see `@wp.func_replay`, and `@wp.func_grad` decorators
- Add support for more OG attribute types in `omni.warp.from_omni_graph()`
- Add support for creating NanoVDB `wp.Volume` objects from dense NumPy arrays
- Add support for `wp.volume_sample_grad_f()` which returns the value + gradient efficiently from an NVDB volume
- Add support for LLVM fp16 intrinsics for half-precision arithmetic
- Add implementation of stochastic gradient descent, see `wp.optim.SGD`
- Add `wp.fem` framework for solving weak-form PDE problems (see https://nvidia.github.io/warp/modules/fem.html)
- Optimizations for `omni.warp` extension load time (2.2s to 625ms cold start)
- Make all `omni.ui` dependencies optional so that Warp unit tests can run headless
- Deprecation of `wp.tid()` outside of kernel functions, users should pass `tid()` values to `wp.func` functions explicitly
- Deprecation of `wp.sim.Model.flatten()` for returning all contained tensors from the model
- Add support for clamping particle max velocity in `wp.sim.Model.particle_max_velocity`
- Remove dependency on `urdfpy` package, improve MJCF parser handling of default values

## [0.10.1] - 2023-07-25

- Fix for large multidimensional kernel launches (> 2^32 threads)
- Fix for module hashing with generics
- Fix for unrolling loops with break or continue statements (will skip unrolling)
- Fix for passing boolean arguments to build_lib.py (previously ignored)
- Fix build warnings on Linux
- Fix for creating array of structs from NumPy structured array
- Fix for regression on kernel load times in Kit when using `wp.sim`
- Update `wp.array.reshape()` to handle `-1` dimensions
- Update margin used by for mesh queries when using `wp.sim.create_soft_body_contacts()`
- Improvements to gradient handling with `wp.from_torch()`, `wp.to_torch()` plus documentation

## 0.10.0 - 2023-07-05

- Add support for macOS universal binaries (x86 + aarch64) for M1+ support
- Add additional methods for SDF generation please see the following new methods:
  - `wp.mesh_query_point_nosign()` - closest point query with no sign determination
  - `wp.mesh_query_point_sign_normal()` - closest point query with sign from angle-weighted normal
  - `wp.mesh_query_point_sign_winding_number()` - closest point query with fast winding number sign determination
- Add CSR/BSR sparse matrix support, see `wp.sparse` module:
  - `wp.sparse.BsrMatrix`
  - `wp.sparse.bsr_zeros()`, `wp.sparse.bsr_set_from_triplets()` for construction
  - `wp.sparse.bsr_mm()`, `wp.sparse_bsr_mv()` for matrix-matrix and matrix-vector products respectively
- Add array-wide utilities:
  - `wp.utils.array_scan()` - prefix sum (inclusive or exclusive)
  - `wp.utils.array_sum()` - sum across array
  - `wp.utils.radix_sort_pairs()` - in-place radix sort (key,value) pairs
- Add support for calling `@wp.func` functions from Python (outside of kernel scope)
- Add support for recording kernel launches using a `wp.Launch` object that can be replayed with low overhead, use `wp.launch(..., record_cmd=True)` to generate a command object
- Optimizations for `wp.struct` kernel arguments, up to 20x faster launches for kernels with large structs or number of params
- Refresh USD samples to use bundle based workflow + change tracking
- Add Python API for manipulating mesh and point bundle data in OmniGraph, see `omni.warp.nodes` module, see `omni.warp.nodes.mesh_create_bundle()`, `omni.warp.nodes.mesh_get_points()`, etc
- Improvements to `wp.array`:
  - Fix a number of array methods misbehaving with empty arrays
  - Fix a number of bugs and memory leaks related to gradient arrays
  - Fix array construction when creating arrays in pinned memory from a data source in pageable memory
  - `wp.empty()` no longer zeroes-out memory and returns an uninitialized array, as intended
  - `array.zero_()` and `array.fill_()` work with non-contiguous arrays
  - Support wrapping non-contiguous NumPy arrays without a copy
  - Support preserving the outer dimensions of NumPy arrays when wrapping them as Warp arrays of vector or matrix types
  - Improve PyTorch and DLPack interop with Warp arrays of arbitrary vectors and matrices
  - `array.fill_()` can now take lists or other sequences when filling arrays of vectors or matrices, e.g. `arr.fill_([[1, 2], [3, 4]])`
  - `array.fill_()` now works with arrays of structs (pass a struct instance)
  - `wp.copy()` gracefully handles copying between non-contiguous arrays on different devices
  - Add `wp.full()` and `wp.full_like()`, e.g., `a = wp.full(shape, value)`
  - Add optional `device` argument to `wp.empty_like()`, `wp.zeros_like()`, `wp.full_like()`, and `wp.clone()`
  - Add `indexedarray` methods `.zero_()`, `.fill_()`, and `.assign()`
  - Fix `indexedarray` methods `.numpy()` and `.list()`
  - Fix `array.list()` to work with arrays of any Warp data type
  - Fix `array.list()` synchronization issue with CUDA arrays
  - `array.numpy()` called on an array of structs returns a structured NumPy array with named fields
  - Improve the performance of creating arrays
- Fix for `Error: No module named 'omni.warp.core'` when running some Kit configurations (e.g.: stubgen)
- Fix for `wp.struct` instance address being included in module content hash
- Fix codegen with overridden function names
- Fix for kernel hashing so it occurs after code generation and before loading to fix a bug with stale kernel cache
- Fix for `wp.BVH.refit()` when executed on the CPU
- Fix adjoint of `wp.struct` constructor
- Fix element accessors for `wp.float16` vectors and matrices in Python
- Fix `wp.float16` members in structs
- Remove deprecated `wp.ScopedCudaGuard()`, please use `wp.ScopedDevice()` instead

## [0.9.0] - 2023-06-01

- Add support for in-place modifications to vector, matrix, and struct types inside kernels (will warn during backward pass with `wp.verbose` if using gradients)
- Add support for step-through VSCode debugging of kernel code with standalone LLVM compiler, see `wp.breakpoint()`, and `walkthrough_debug.py`
- Add support for default values on built-in functions
- Add support for multi-valued `@wp.func` functions
- Add support for `pass`, `continue`, and `break` statements
- Add missing `__sincos_stret` symbol for macOS
- Add support for gradient propagation through `wp.Mesh.points`, and other cases where arrays are passed to native functions
- Add support for Python `@` operator as an alias for `wp.matmul()`
- Add XPBD support for particle-particle collision
- Add support for individual particle radii: `ModelBuilder.add_particle` has a new `radius` argument, `Model.particle_radius` is now a Warp array
- Add per-particle flags as a `Model.particle_flags` Warp array, introduce `PARTICLE_FLAG_ACTIVE` to define whether a particle is being simulated and participates in contact dynamics
- Add support for Python bitwise operators `&`, `|`, `~`, `<<`, `>>`
- Switch to using standalone LLVM compiler by default for `cpu` devices
- Split `omni.warp` into `omni.warp.core` for Omniverse applications that want to use the Warp Python module with minimal additional dependencies
- Disable kernel gradient generation by default inside Omniverse for improved compile times
- Fix for bounds checking on element access of vector/matrix types
- Fix for stream initialization when a custom (non-primary) external CUDA context has been set on the calling thread
- Fix for duplicate `@wp.struct` registration during hot reload
- Fix for array `unot()` operator so kernel writers can use `if not array:` syntax
- Fix for case where dynamic loops are nested within unrolled loops
- Change `wp.hash_grid_point_id()` now returns -1 if the `wp.HashGrid` has not been reserved before
- Deprecate `wp.Model.soft_contact_distance` which is now replaced by `wp.Model.particle_radius`
- Deprecate single scalar particle radius (should be a per-particle array)

## 0.8.2 - 2023-04-21

- Add `ModelBuilder.soft_contact_max` to control the maximum number of soft contacts that can be registered. Use `Model.allocate_soft_contacts(new_count)` to change count on existing `Model` objects.
- Add support for `bool` parameters
- Add support for logical boolean operators with `int` types
- Fix for `wp.quat()` default constructor
- Fix conditional reassignments
- Add sign determination using angle weighted normal version of `wp.mesh_query_point()` as `wp.mesh_query_sign_normal()`
- Add sign determination using winding number of `wp.mesh_query_point()` as `wp.mesh_query_sign_winding_number()`
- Add query point without sign determination `wp.mesh_query_no_sign()`

## 0.8.1 - 2023-04-13

- Fix for regression when passing flattened numeric lists as matrix arguments to kernels
- Fix for regressions when passing `wp.struct` types with uninitialized (`None`) member attributes

## 0.8.0 - 2023-04-05

- Add `Texture Write` node for updating dynamic RTX textures from Warp kernels / nodes
- Add multi-dimensional kernel support to Warp Kernel Node
- Add `wp.load_module()` to pre-load specific modules (pass `recursive=True` to load recursively)
- Add `wp.poisson()` for sampling Poisson distributions
- Add support for UsdPhysics schema see `wp.sim.parse_usd()`
- Add XPBD rigid body implementation plus diff. simulation examples
- Add support for standalone CPU compilation (no host-compiler) with LLVM backed, enable with `--standalone` build option
- Add support for per-timer color in `wp.ScopedTimer()`
- Add support for row-based construction of matrix types outside of kernels
- Add support for setting and getting row vectors for Python matrices, see `matrix.get_row()`, `matrix.set_row()`
- Add support for instantiating `wp.struct` types within kernels
- Add support for indexed arrays, `slice = array[indices]` will now generate a sparse slice of array data
- Add support for generic kernel params, use `def compute(param: Any):`
- Add support for `with wp.ScopedDevice("cuda") as device:` syntax (same for `wp.ScopedStream()`, `wp.Tape()`)
- Add support for creating custom length vector/matrices inside kernels, see `wp.vector()`, and `wp.matrix()`
- Add support for creating identity matrices in kernels with, e.g.: `I = wp.identity(n=3, dtype=float)`
- Add support for unary plus operator (`wp.pos()`)
- Add support for `wp.constant` variables to be used directly in Python without having to use `.val` member
- Add support for nested `wp.struct` types
- Add support for returning `wp.struct` from functions
- Add `--quick` build for faster local dev. iteration (uses a reduced set of SASS arches)
- Add optional `requires_grad` parameter to `wp.from_torch()` to override gradient allocation
- Add type hints for generic vector / matrix types in Python stubs
- Add support for custom user function recording in `wp.Tape()`
- Add support for registering CUTLASS `wp.matmul()` with tape backward pass
- Add support for grids with > 2^31 threads (each dimension may be up to INT_MAX in length)
- Add CPU fallback for `wp.matmul()`
- Optimizations for `wp.launch()`, up to 3x faster launches in common cases
- Fix `wp.randf()` conversion to float to reduce bias for uniform sampling
- Fix capture of `wp.func` and `wp.constant` types from inside Python closures
- Fix for CUDA on WSL
- Fix for matrices in structs
- Fix for transpose indexing for some non-square matrices
- Enable Python faulthandler by default
- Update to VS2019

### Breaking Changes

- `wp.constant` variables can now be treated as their true type, accessing the underlying value through `constant.val` is no longer supported
- `wp.sim.model.ground_plane` is now a `wp.array` to support gradient, users should call `builder.set_ground_plane()` to create the ground 
- `wp.sim` capsule, cones, and cylinders are now aligned with the default USD up-axis

## 0.7.2 - 2023-02-15

- Reduce test time for vec/math types
- Clean-up CUDA disabled build pipeline
- Remove extension.gen.toml to make Kit packages Python version independent
- Handle additional cases for array indexing inside Python

## 0.7.1 - 2023-02-14

- Disabling some slow tests for Kit
- Make unit tests run on first GPU only by default

## [0.7.0] - 2023-02-13

- Add support for arbitrary length / type vector and matrices e.g.: `wp.vec(length=7, dtype=wp.float16)`, see `wp.vec()`, and `wp.mat()`
- Add support for `array.flatten()`, `array.reshape()`, and `array.view()` with NumPy semantics
- Add support for slicing `wp.array` types in Python
- Add `wp.from_ptr()` helper to construct arrays from an existing allocation
- Add support for `break` statements in ranged-for and while loops (backward pass support currently not implemented)
- Add built-in mathematic constants, see `wp.pi`, `wp.e`, `wp.log2e`, etc.
- Add built-in conversion between degrees and radians, see `wp.degrees()`, `wp.radians()`
- Add security pop-up for Kernel Node
- Improve error handling for kernel return values

## 0.6.3 - 2023-01-31

- Add DLPack utilities, see `wp.from_dlpack()`, `wp.to_dlpack()`
- Add Jax utilities, see `wp.from_jax()`, `wp.to_jax()`, `wp.device_from_jax()`, `wp.device_to_jax()`
- Fix for Linux Kit extensions OM-80132, OM-80133

## 0.6.2 - 2023-01-19

- Updated `wp.from_torch()` to support more data types
- Updated `wp.from_torch()` to automatically determine the target Warp data type if not specified
- Updated `wp.from_torch()` to support non-contiguous tensors with arbitrary strides
- Add CUTLASS integration for dense GEMMs, see `wp.matmul()` and `wp.matmul_batched()`
- Add QR and Eigen decompositions for `mat33` types, see `wp.qr3()`, and `wp.eig3()`
- Add default (zero) constructors for matrix types
- Add a flag to suppress all output except errors and warnings (set `wp.config.quiet = True`)
- Skip recompilation when Kernel Node attributes are edited
- Allow optional attributes for Kernel Node
- Allow disabling backward pass code-gen on a per-kernel basis, use `@wp.kernel(enable_backward=False)`
- Replace Python `imp` package with `importlib`
- Fix for quaternion slerp gradients (`wp.quat_slerp()`)

## 0.6.1 - 2022-12-05

- Fix for non-CUDA builds
- Fix strides computation in array_t constructor, fixes a bug with accessing mesh indices through mesh.indices[]
- Disable backward pass code generation for kernel node (4-6x faster compilation)
- Switch to linbuild for universal Linux binaries (affects TeamCity builds only)

## 0.6.0 - 2022-11-28

- Add support for CUDA streams, see `wp.Stream`, `wp.get_stream()`, `wp.set_stream()`, `wp.synchronize_stream()`, `wp.ScopedStream`
- Add support for CUDA events, see `wp.Event`, `wp.record_event()`, `wp.wait_event()`, `wp.wait_stream()`, `wp.Stream.record_event()`, `wp.Stream.wait_event()`, `wp.Stream.wait_stream()`
- Add support for PyTorch stream interop, see `wp.stream_from_torch()`, `wp.stream_to_torch()`
- Add support for allocating host arrays in pinned memory for asynchronous data transfers, use `wp.array(..., pinned=True)` (default is non-pinned)
- Add support for direct conversions between all scalar types, e.g.: `x = wp.uint8(wp.float64(3.0))`
- Add per-module option to enable fast math, use `wp.set_module_options({"fast_math": True})`, fast math is now *disabled* by default
- Add support for generating CUBIN kernels instead of PTX on systems with older drivers
- Add user preference options for CUDA kernel output ("ptx" or "cubin", e.g.: `wp.config.cuda_output = "ptx"` or per-module `wp.set_module_options({"cuda_output": "ptx"})`)
- Add kernel node for OmniGraph
- Add `wp.quat_slerp()`, `wp.quat_to_axis_angle()`, `wp.rotate_rodriquez()` and adjoints for all remaining quaternion operations
- Add support for unrolling for-loops when range is a `wp.constant`
- Add support for arithmetic operators on built-in vector / matrix types outside of `wp.kernel`
- Add support for multiple solution variables in `wp.optim` Adam optimization
- Add nested attribute support for `wp.struct` attributes
- Add missing adjoint implementations for spatial math types, and document all functions with missing adjoints
- Add support for retrieving NanoVDB tiles and voxel size, see `wp.Volume.get_tiles()`, and `wp.Volume.get_voxel_size()`
- Add support for store operations on integer NanoVDB volumes, see `wp.volume_store_i()`
- Expose `wp.Mesh` points, indices, as arrays inside kernels, see `wp.mesh_get()`
- Optimizations for `wp.array` construction, 2-3x faster on average
- Optimizations for URDF import
- Fix various deployment issues by statically linking with all CUDA libs
- Update warp.so/warp.dll to CUDA Toolkit 11.5

## 0.5.1 - 2022-11-01

- Fix for unit tests in Kit

## [0.5.0] - 2022-10-31

- Add smoothed particle hydrodynamics (SPH) example, see `example_sph.py`
- Add support for accessing `array.shape` inside kernels, e.g.: `width = arr.shape[0]`
- Add dependency tracking to hot-reload modules if dependencies were modified
- Add lazy acquisition of CUDA kernel contexts (save ~300Mb of GPU memory in MGPU environments)
- Add BVH object, see `wp.Bvh` and `bvh_query_ray()`, `bvh_query_aabb()` functions
- Add component index operations for `spatial_vector`, `spatial_matrix` types
- Add `wp.lerp()` and `wp.smoothstep()` builtins
- Add `wp.optim` module with implementation of the Adam optimizer for float and vector types
- Add support for transient Python modules (fix for Houdini integration)
- Add `wp.length_sq()`, `wp.trace()` for vector / matrix types respectively
- Add missing adjoints for `wp.quat_rpy()`, `wp.determinant()`
- Add `wp.atomic_min()`, `wp.atomic_max()` operators
- Add vectorized version of `wp.sim.model.add_cloth_mesh()`
- Add NVDB volume allocation API, see `wp.Volume.allocate()`, and `wp.Volume.allocate_by_tiles()`
- Add NVDB volume write methods, see `wp.volume_store_i()`, `wp.volume_store_f()`, `wp.volume_store_v()`
- Add MGPU documentation
- Add example showing how to compute Jacobian of multiple environments in parallel, see `example_jacobian_ik.py`
- Add `wp.Tape.zero()` support for `wp.struct` types
- Make SampleBrowser an optional dependency for Kit extension
- Make `wp.Mesh` object accept both 1d and 2d arrays of face vertex indices
- Fix for reloading of class member kernel / function definitions using `importlib.reload()`
- Fix for hashing of `wp.constants()` not invalidating kernels
- Fix for reload when multiple `.ptx` versions are present
- Improved error reporting during code-gen

## [0.4.3] - 2022-09-20

- Update all samples to use GPU interop path by default
- Fix for arrays > 2GB in length
- Add support for per-vertex USD mesh colors with `wp.render` class

## 0.4.2 - 2022-09-07

- Register Warp samples to the sample browser in Kit
- Add NDEBUG flag to release mode kernel builds
- Fix for particle solver node when using a large number of particles
- Fix for broken cameras in Warp sample scenes

## 0.4.1 - 2022-08-30

- Add geometry sampling methods, see `wp.sample_unit_cube()`, `wp.sample_unit_disk()`, etc
- Add `wp.lower_bound()` for searching sorted arrays
- Add an option for disabling code-gen of backward pass to improve compilation times, see `wp.set_module_options({"enable_backward": False})`, True by default
- Fix for using Warp from Script Editor or when module does not have a `__file__` attribute
- Fix for hot reload of modules containing `wp.func()` definitions
- Fix for debug flags not being set correctly on CUDA when `wp.config.mode == "debug"`, this enables bounds checking on CUDA kernels in debug mode
- Fix for code gen of functions that do not return a value

## 0.4.0 - 2022-08-09

- Fix for FP16 conversions on GPUs without hardware support
- Fix for `runtime = None` errors when reloading the Warp module
- Fix for PTX architecture version when running with older drivers, see `wp.config.ptx_target_arch`
- Fix for USD imports from `__init__.py`, defer them to individual functions that need them
- Fix for robustness issues with sign determination for `wp.mesh_query_point()`
- Fix for `wp.HashGrid` memory leak when creating/destroying grids
- Add CUDA version checks for toolkit and driver
- Add support for cross-module `@wp.struct` references
- Support running even if CUDA initialization failed, use `wp.is_cuda_available()` to check availability
- Statically linking with the CUDA runtime library to avoid deployment issues

### Breaking Changes

- Removed `wp.runtime` reference from the top-level module, as it should be considered private

## 0.3.2 - 2022-07-19

- Remove Torch import from `__init__.py`, defer import to `wp.from_torch()`, `wp.to_torch()`

## [0.3.1] - 2022-07-12

- Fix for marching cubes reallocation after initialization
- Add support for closest point between line segment tests, see `wp.closest_point_edge_edge()` builtin
- Add support for per-triangle elasticity coefficients in simulation, see `wp.sim.ModelBuilder.add_cloth_mesh()`
- Add support for specifying default device, see `wp.set_device()`, `wp.get_device()`, `wp.ScopedDevice`
- Add support for multiple GPUs (e.g., `"cuda:0"`, `"cuda:1"`), see `wp.get_cuda_devices()`, `wp.get_cuda_device_count()`, `wp.get_cuda_device()`
- Add support for explicitly targeting the current CUDA context using device alias `"cuda"`
- Add support for using arbitrary external CUDA contexts, see `wp.map_cuda_device()`, `wp.unmap_cuda_device()`
- Add PyTorch device aliasing functions, see `wp.device_from_torch()`, `wp.device_to_torch()`

### Breaking Changes

- A CUDA device is used by default, if available (aligned with `wp.get_preferred_device()`)
- `wp.ScopedCudaGuard` is deprecated, use `wp.ScopedDevice` instead
- `wp.synchronize()` now synchronizes all devices; for finer-grained control, use `wp.synchronize_device()`
- Device alias `"cuda"` now refers to the current CUDA context, rather than a specific device like `"cuda:0"` or `"cuda:1"`

## 0.3.0 - 2022-07-08

- Add support for FP16 storage type, see `wp.float16`
- Add support for per-dimension byte strides, see `wp.array.strides`
- Add support for passing Python classes as kernel arguments, see `@wp.struct` decorator
- Add additional bounds checks for builtin matrix types
- Add additional floating point checks, see `wp.config.verify_fp`
- Add interleaved user source with generated code to aid debugging
- Add generalized GPU marching cubes implementation, see `wp.MarchingCubes` class
- Add additional scalar*matrix vector operators
- Add support for retrieving a single row from builtin types, e.g.: `r = m33[i]`
- Add  `wp.log2()` and `wp.log10()` builtins
- Add support for quickly instancing `wp.sim.ModelBuilder` objects to improve env. creation performance for RL
- Remove custom CUB version and improve compatibility with CUDA 11.7
- Fix to preserve external user-gradients when calling `wp.Tape.zero()`
- Fix to only allocate gradient of a Torch tensor if `requires_grad=True`
- Fix for missing `wp.mat22` constructor adjoint
- Fix for ray-cast precision in edge case on GPU (watertightness issue)
- Fix for kernel hot-reload when definition changes
- Fix for NVCC warnings on Linux
- Fix for generated function names when kernels are defined as class functions
- Fix for reload of generated CPU kernel code on Linux
- Fix for example scripts to output USD at 60 timecodes per-second (better Kit compatibility)

## [0.2.3] - 2022-06-13

- Fix for incorrect 4d array bounds checking
- Fix for `wp.constant` changes not updating module hash
- Fix for stale CUDA kernel cache when CPU kernels launched first
- Array gradients are now allocated along with the arrays and accessible as `wp.array.grad`, users should take care to always call `wp.Tape.zero()` to clear gradients between different invocations of `wp.Tape.backward()`
- Added `wp.array.fill_()` to set all entries to a scalar value (4-byte values only currently)

### Breaking Changes

- Tape `capture` option has been removed, users can now capture tapes inside existing CUDA graphs (e.g.: inside Torch)
- Scalar loss arrays should now explicitly set `requires_grad=True` at creation time

## 0.2.2 - 2022-05-30

- Fix for `from import *` inside Warp initialization
- Fix for body space velocity when using deforming Mesh objects with scale
- Fix for noise gradient discontinuities affecting `wp.curlnoise()`
- Fix for `wp.from_torch()` to correctly preserve shape
- Fix for URDF parser incorrectly passing density to scale parameter
- Optimizations for startup time from 3s -> 0.3s
- Add support for custom kernel cache location, Warp will now store generated binaries in the user's application directory
- Add support for cross-module function references, e.g.: call another modules @wp.func functions
- Add support for overloading `@wp.func` functions based on argument type
- Add support for calling built-in functions directly from Python interpreter outside kernels (experimental)
- Add support for auto-complete and docstring lookup for builtins in IDEs like VSCode, PyCharm, etc
- Add support for doing partial array copies, see `wp.copy()` for details
- Add support for accessing mesh data directly in kernels, see `wp.mesh_get_point()`, `wp.mesh_get_index()`, `wp.mesh_eval_face_normal()`
- Change to only compile for targets where kernel is launched (e.g.: will not compile CPU unless explicitly requested)

### Breaking Changes

- Builtin methods such as `wp.quat_identity()` now call the Warp native implementation directly and will return a `wp.quat` object instead of NumPy array
- NumPy implementations of many builtin methods have been moved to `wp.utils` and will be deprecated
- Local `@wp.func` functions should not be namespaced when called, e.g.: previously `wp.myfunc()` would work even if `myfunc()` was not a builtin
- Removed `wp.rpy2quat()`, please use `wp.quat_rpy()` instead

## 0.2.1 - 2022-05-11

- Fix for unit tests in Kit

## [0.2.0] - 2022-05-02

### Warp Core

- Fix for unrolling loops with negative bounds
- Fix for unresolved symbol `hash_grid_build_device()` not found when lib is compiled without CUDA support
- Fix for failure to load nvrtc-builtins64_113.dll when user has a newer CUDA toolkit installed on their machine
- Fix for conversion of Torch tensors to `wp.array` with a vector dtype (incorrect row count)
- Fix for `warp.dll` not found on some Windows installations
- Fix for macOS builds on Clang 13.x
- Fix for step-through debugging of kernels on Linux
- Add argument type checking for user defined `@wp.func` functions
- Add support for custom iterable types, supports ranges, hash grid, and mesh query objects
- Add support for multi-dimensional arrays, for example use `x = array[i,j,k]` syntax to address a 3-dimensional array
- Add support for multi-dimensional kernel launches, use `launch(kernel, dim=(i,j,k), ...` and `i,j,k = wp.tid()` to obtain thread indices
- Add support for bounds-checking array memory accesses in debug mode, use `wp.config.mode = "debug"` to enable
- Add support for differentiating through dynamic and nested for-loops
- Add support for evaluating MLP neural network layers inside kernels with custom activation functions, see `wp.mlp()`
- Add additional NVDB sampling methods and adjoints, see `wp.volume_sample_i()`, `wp.volume_sample_f()`, and `wp.volume_sample_vec()`
- Add support for loading zlib compressed NVDB volumes, see `wp.Volume.load_from_nvdb()`
- Add support for triangle intersection testing, see `wp.intersect_tri_tri()`
- Add support for NVTX profile zones in `wp.ScopedTimer()`
- Add support for additional transform and quaternion math operations, see `wp.inverse()`, `wp.quat_to_matrix()`, `wp.quat_from_matrix()`
- Add fast math (`--fast-math`) to kernel compilation by default
- Add `wp.torch` import by default (if PyTorch is installed)

### Warp Kit

- Add Kit menu for browsing Warp documentation and example scenes under 'Window->Warp'
- Fix for OgnParticleSolver.py example when collider is coming from Read Prim into Bundle node

### Warp Sim

- Fix for joint attachment forces
- Fix for URDF importer and floating base support
- Add examples showing how to use differentiable forward kinematics to solve inverse kinematics
- Add examples for URDF cartpole and quadruped simulation

### Breaking Changes

- `wp.volume_sample_world()` is now replaced by `wp.volume_sample_f/i/vec()` which operate in index (local) space. Users should use `wp.volume_world_to_index()` to transform points from world space to index space before sampling.
- `wp.mlp()` expects multi-dimensional arrays instead of one-dimensional arrays for inference, all other semantics remain the same as earlier versions of this API.
- `wp.array.length` member has been removed, please use `wp.array.shape` to access array dimensions, or use `wp.array.size` to get total element count
- Marking `dense_gemm()`, `dense_chol()`, etc methods as experimental until we revisit them

## 0.1.25 - 2022-03-20

- Add support for class methods to be Warp kernels
- Add HashGrid reserve() so it can be used with CUDA graphs
- Add support for CUDA graph capture of tape forward/backward passes
- Add support for Python 3.8.x and 3.9.x
- Add hyperbolic trigonometric functions, see `wp.tanh()`, `wp.sinh()`, `wp.cosh()`
- Add support for floored division on integer types
- Move tests into core library so they can be run in Kit environment

## 0.1.24 - 2022-03-03

### Warp Core

- Add NanoVDB support, see `wp.volume_sample*()` methods
- Add support for reading compile-time constants in kernels, see `wp.constant()`
- Add support for __cuda_array_interface__ protocol for zero-copy interop with PyTorch, see `wp.torch.to_torch()`
- Add support for additional numeric types, i8, u8, i16, u16, etc
- Add better checks for device strings during allocation / launch
- Add support for sampling random numbers with a normal distribution, see `wp.randn()`
- Upgrade to CUDA 11.3
- Update example scenes to Kit 103.1
- Deduce array dtype from np.array when one is not provided
- Fix for ranged for loops with negative step sizes
- Fix for 3d and 4d spherical gradient distributions

## 0.1.23 - 2022-02-17

### Warp Core

- Fix for generated code folder being removed during Showroom installation
- Fix for macOS support
- Fix for dynamic for-loop code gen edge case
- Add procedural noise primitives, see `wp.noise()`, `wp.pnoise()`, `wp.curlnoise()`
- Move simulation helpers our of test into `wp.sim` module

## 0.1.22 - 2022-02-14

### Warp Core

- Fix for .so reloading on Linux
- Fix for while loop code-gen in some edge cases
- Add rounding functions `wp.round()`, `wp.rint()`, `wp.trunc()`, `wp.floor()`, `wp.ceil()`
- Add support for printing strings and formatted strings from kernels
- Add MSVC compiler version detection and require minimum

### Warp Sim

- Add support for universal and compound joint types

## 0.1.21 - 2022-01-19

### Warp Core

- Fix for exception on shutdown in empty `wp.array` objects
- Fix for hot reload of CPU kernels in Kit
- Add hash grid primitive for point-based spatial queries, see `wp.hash_grid_query()`, `wp.hash_grid_query_next()`
- Add new PRNG methods using PCG-based generators, see `wp.rand_init()`, `wp.randf()`, `wp.randi()`
- Add support for AABB mesh queries, see `wp.mesh_query_aabb()`, `wp.mesh_query_aabb_next()`
- Add support for all Python `range()` loop variants
- Add builtin vec2 type and additional math operators, `wp.pow()`, `wp.tan()`, `wp.atan()`, `wp.atan2()`
- Remove dependency on CUDA driver library at build time
- Remove unused NVRTC binary dependencies (50mb smaller Linux distribution)

### Warp Sim

- Bundle import of multiple shapes for simulation nodes
- New OgnParticleVolume node for sampling shapes -> particles
- New OgnParticleSolver node for DEM style granular materials

## 0.1.20 - 2021-11-02

- Updates to the ripple solver for GTC (support for multiple colliders, buoyancy, etc)

## 0.1.19 - 2021-10-15

- Publish from 2021.3 to avoid omni.graph database incompatibilities

## 0.1.18 - 2021-10-08

- Enable Linux support (tested on 20.04)

## 0.1.17 - 2021-09-30

- Fix for 3x3 SVD adjoint
- Fix for A6000 GPU (bump compute model to sm_52 minimum)
- Fix for .dll unload on rebuild
- Fix for possible array destruction warnings on shutdown
- Rename spatial_transform -> transform
- Documentation update

## 0.1.16 - 2021-09-06

- Fix for case where simple assignments (a = b) incorrectly generated reference rather than value copy
- Handle passing zero-length (empty) arrays to kernels

## 0.1.15 - 2021-09-03

- Add additional math library functions (asin, etc)
- Add builtin 3x3 SVD support
- Add support for named constants (True, False, None)
- Add support for if/else statements (differentiable)
- Add custom memset kernel to avoid CPU overhead of cudaMemset()
- Add rigid body joint model to `wp.sim` (based on Brax)
- Add Linux, MacOS support in core library
- Fix for incorrectly treating pure assignment as reference instead of value copy
- Removes the need to transfer array to CPU before numpy conversion (will be done implicitly)
- Update the example OgnRipple wave equation solver to use bundles

## 0.1.14 - 2021-08-09

- Fix for out-of-bounds memory access in CUDA BVH
- Better error checking after kernel launches (use `wp.config.verify_cuda=True`)
- Fix for vec3 normalize adjoint code

## 0.1.13 - 2021-07-29

- Remove OgnShrinkWrap.py test node

## 0.1.12 - 2021-07-29

- Switch to Woop et al.'s watertight ray-tri intersection test
- Disable --fast-math in CUDA compilation step for improved precision

## 0.1.11 - 2021-07-28

- Fix for `wp.mesh_query_ray()` returning incorrect t-value

## 0.1.10 - 2021-07-28

- Fix for OV extension fwatcher filters to avoid hot-reload loop due to OGN regeneration

## 0.1.9 - 2021-07-21

- Fix for loading sibling DLL paths
- Better type checking for built-in function arguments
- Added runtime docs, can now list all builtins using `wp.print_builtins()`

## 0.1.8 - 2021-07-14

- Fix for hot-reload of CUDA kernels
- Add Tape object for replaying differentiable kernels
- Add helpers for Torch interop (convert `torch.Tensor` to `wp.Array`)

## 0.1.7 - 2021-07-05

- Switch to NVRTC for CUDA runtime
- Allow running without host compiler
- Disable asserts in kernel release mode (small perf. improvement)

## 0.1.6 - 2021-06-14

- Look for CUDA toolchain in target-deps

## 0.1.5 - 2021-06-14

- Rename OgLang -> Warp
- Improve CUDA environment error checking
- Clean-up some logging, add verbose mode (`wp.config.verbose`)

## 0.1.4 - 2021-06-10

- Add support for mesh raycast

## 0.1.3 - 2021-06-09

- Add support for unary negation operator
- Add support for mutating variables during dynamic loops (non-differentiable)
- Add support for in-place operators
- Improve kernel cache start up times (avoids adjointing before cache check)
- Update README.md with requirements / examples

## 0.1.2 - 2021-06-03

- Add support for querying mesh velocities
- Add CUDA graph support, see `wp.capture_begin()`, `wp.capture_end()`, `wp.capture_launch()`
- Add explicit initialization phase, `wp.init()`
- Add variational Euler solver (sim)
- Add contact caching, switch to nonlinear friction model (sim)

- Fix for Linux/macOS support

## 0.1.1 - 2021-05-18

- Fix bug with conflicting CUDA contexts

## 0.1.0 - 2021-05-17

- Initial publish for alpha testing

[Unreleased]: https://github.com/NVIDIA/warp/compare/v1.5.1...HEAD
[1.5.1]: https://github.com/NVIDIA/warp/releases/tag/v1.5.1
[1.5.0]: https://github.com/NVIDIA/warp/releases/tag/v1.5.0
[1.4.2]: https://github.com/NVIDIA/warp/releases/tag/v1.4.2
[1.4.1]: https://github.com/NVIDIA/warp/releases/tag/v1.4.1
[1.4.0]: https://github.com/NVIDIA/warp/releases/tag/v1.4.0
[1.3.3]: https://github.com/NVIDIA/warp/releases/tag/v1.3.3
[1.3.2]: https://github.com/NVIDIA/warp/releases/tag/v1.3.2
[1.3.1]: https://github.com/NVIDIA/warp/releases/tag/v1.3.1
[1.3.0]: https://github.com/NVIDIA/warp/releases/tag/v1.3.0
[1.2.2]: https://github.com/NVIDIA/warp/releases/tag/v1.2.2
[1.2.1]: https://github.com/NVIDIA/warp/releases/tag/v1.2.1
[1.2.0]: https://github.com/NVIDIA/warp/releases/tag/v1.2.0
[1.1.0]: https://github.com/NVIDIA/warp/releases/tag/v1.1.0
[1.0.2]: https://github.com/NVIDIA/warp/releases/tag/v1.0.2
[1.0.1]: https://github.com/NVIDIA/warp/releases/tag/v1.0.1
[1.0.0]: https://github.com/NVIDIA/warp/releases/tag/v1.0.0
[0.15.1]: https://github.com/NVIDIA/warp/releases/tag/v0.15.1
[0.15.0]: https://github.com/NVIDIA/warp/releases/tag/v0.15.0
[0.13.0]: https://github.com/NVIDIA/warp/releases/tag/v0.13.0
[0.11.0]: https://github.com/NVIDIA/warp/releases/tag/v0.11.0
[1.0.0-beta.6]: https://github.com/NVIDIA/warp/releases/tag/v1.0.0-beta.6
[1.0.0-beta.5]: https://github.com/NVIDIA/warp/releases/tag/v1.0.0-beta.5
[0.10.1]: https://github.com/NVIDIA/warp/releases/tag/v0.10.1
[0.9.0]: https://github.com/NVIDIA/warp/releases/tag/v0.9.0
[0.7.0]: https://github.com/NVIDIA/warp/releases/tag/v0.7.0
[0.5.0]: https://github.com/NVIDIA/warp/releases/tag/v0.5.0
[0.4.3]: https://github.com/NVIDIA/warp/releases/tag/v0.4.3
[0.3.1]: https://github.com/NVIDIA/warp/releases/tag/v0.3.1
[0.2.3]: https://github.com/NVIDIA/warp/releases/tag/v0.2.3
[0.2.0]: https://github.com/NVIDIA/warp/releases/tag/v0.2.0<|MERGE_RESOLUTION|>--- conflicted
+++ resolved
@@ -13,13 +13,10 @@
 
 ### Changed
 
-<<<<<<< HEAD
 - Files in the kernel cache will be named according to their directory. Previously, all files began with
   `module_codegen` ([GH-431](https://github.com/NVIDIA/warp/issues/431)).
-=======
 - Emit deprecation warnings for the use of the `owner` and `length` keywords in
   the `wp.array` initializer.
->>>>>>> 57fb8470
 
 ### Fixed
 
