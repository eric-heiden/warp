--- conflicted
+++ resolved
@@ -24,14 +24,11 @@
   ([GH-412](https://github.com/NVIDIA/warp/issues/412)).
 - Fix scale and rotation issues with the rock geometry used in the granular collision SDF example
   ([GH-409](https://github.com/NVIDIA/warp/issues/409)).
-<<<<<<< HEAD
 - Fix so that `wp.Tape.zero()` zeroes gradients passed via the 'grads' parameter in `wp.Tape.backward()` ([GH-407](https://github.com/NVIDIA/warp/issues/407)).
 - Fix the OpenGL renderer not working when multiple instances exist at the same time ([GH-385](https://github.com/NVIDIA/warp/issues/385)).
 - Negative constants evaluate to compile-time constants (fixes [GH-403](https://github.com/NVIDIA/warp/issues/403))
 - Fix `AttributeError` crash in the OpenGL renderer when moving the camera ([GH-426](https://github.com/NVIDIA/warp/issues/426)).
-=======
 - Fix `tile_register_t` `extract()` and `valid()` methods.
->>>>>>> 936c0413
 
 ## [1.5.1] - 2025-01-02
 
