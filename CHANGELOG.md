--- conflicted
+++ resolved
@@ -22,12 +22,9 @@
   ([GH-386](https://github.com/NVIDIA/warp/issues/386)).
 - Array overwrite tracking: Fix issue with not marking arrays passed to `wp.atomic_add()`, `wp.atomic_sub()`,
   `wp.atomic_max()`, or `wp.atomic_min()` as being written to ([GH-378](https://github.com/NVIDIA/warp/issues/378)).
-<<<<<<< HEAD
 - Fix for occasional failure to update .meta files into Warp kernel cache on Windows
 - Mark kernel arrays as written to when passed to `wp.atomic_add()` or `wp.atomic_sub()`
-=======
 - Fix the OpenGL renderer not being able to run without CUDA ([GH-344](https://github.com/NVIDIA/warp/issues/344)).
->>>>>>> af494545
 
 ## [1.5.0] - 2024-12-02
 
