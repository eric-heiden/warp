# Changelog

## [Unreleased] - 2025-??

### Added

- Document `array` attributes ([GH-364](https://github.com/NVIDIA/warp/issues/364)).

### Changed

### Fixed

- Fix gradient propagation for in-place addition/subtraction operations on custom vector type arrays.

## [1.5.0] - 2024-12-01

### Added

- Support for cooperative tile-based primitives using cuBLASDx and cuFFTDx, please see the tile
  [documentation](https://nvidia.github.io/warp/modules/tiles.html) for details.
- Expose a `reversed()` built-in for iterators to test ([GH-311](https://github.com/NVIDIA/warp/issues/311)).
- Support for saving Volumes into `.nvdb` files with the `save_to_nvdb` method.
- warp.fem: Added `Trimesh3D` and `Quadmesh3D` geometry types for 3D surfaces with new `example_distortion_energy` example
- warp.fem: Added `"add"` option to `wp.fem.integrate()` for accumulating integration result to existing output.
- warp.fem: Added `"assembly"` option to `wp.fem.integrate()` for selecting between more memory-efficient or more
  computationally efficient integration algorithms.
- warp.fem: Added Nédélec (first kind) and Raviart-Thomas vector-valued function spaces
  providing conforming discretization of `curl` and `div` operators, respectively.
- warp.sim: Added a graph coloring module that supports converting trimesh into a vertex graph and applying coloring.
<<<<<<< HEAD
  The `wp.sim.ModelBuilder` now includes options to apply graph coloring in the `add_cloth_mesh` and `add_cloth_grid` functions.
- warp.sim: Added `collision_group` handling to particle-shape contacts.
=======
  The `wp.sim.ModelBuilder` now includes methods to color particles for use with `wp.sim.VBDIntegrator()`, users should call `builder.color()` before finalizing assets.
>>>>>>> be78b787

### Changed

- Drop support for Python 3.7; Python 3.8 is now the minimum-supported version.
- Promote the `wp.Int`, `wp.Float`, and `wp.Scalar` generic annotation types to the public API.
- warp.fem: Simplified querying neighboring cell quantities when integrating on sides using new
  `warp.fem.cells()`, `warp.fem.to_inner_cell()`, `warp.fem.to_outer_cell()` operators.
- Show an error message when the type returned by a function differs from its annotation, which would have led to the compilation stage failing.
- Clarify that `randn()` samples a normal distribution of mean 0 and variance 1.
- Raise error when passing more than 32 variadic argument to the `wp.printf` built-in.

### Fixed

- Fix `place` setting of paddle backend.
- warp.fem: Fixed tri-cubic shape functions on quadrilateral meshes.
- warp.fem: Fixed caching of integrand kernels when changing code-generation options.
- Fix `wp.expect_neq()` overloads missing for scalar types.
- Fix the OpenGL renderer's window not closing when clicking the X button.
- Fix the OpenGL renderer's camera snapping to a different direction from the initial camera's orientation when first looking around.
- Fix an error when a `wp.kernel` or a `wp.func` object is annotated to return a `None` value.
- Fix error when reading multi-volume, BLOSC-compressed `.nvdb` files.
- Fix `wp.printf()` erroring out when no variadic arguments are passed ([GH-333](https://github.com/NVIDIA/warp/issues/333)).
- Fix custom colors being ignored when rendering meshes in OpenGL ([GH-343](https://github.com/NVIDIA/warp/issues/343)).
- Fix memory access issues in soft-rigid contact collisions ([GH-362](https://github.com/NVIDIA/warp/issues/362)).

## [1.4.2] - 2024-11-13

### Changed

- Make the output of `wp.print()` in backward kernels consistent for all supported data types.

### Fixed

- Fix to relax the integer types expected when indexing arrays (regression in `1.3.0`).
- Fix printing vector and matrix adjoints in backward kernels.
- Fix kernel compile error when printing structs.
- Fix an incorrect user function being sometimes resolved when multiple overloads are available with array parameters with different `dtype` values.
- Fix error being raised when static and dynamic for-loops are written in sequence with the same iteration variable names ([GH-331](https://github.com/NVIDIA/warp/issues/331)).
- Fix an issue with the `Texture Write` node, used in the Mandelbrot Omniverse sample, sometimes erroring out in multi-GPU environments.
- Code generation of in-place multiplication and division operations (regression introduced in a69d061)([GH-342](https://github.com/NVIDIA/warp/issues/342)).

## [1.4.1] - 2024-10-15

### Fixed

- Fix `iter_reverse()` not working as expected for ranges with steps other than 1 ([GH-311](https://github.com/NVIDIA/warp/issues/311)).
- Fix potential out-of-bounds memory access when a `wp.sparse.BsrMatrix` object is reused for storing matrices of different shapes.
- Fix robustness to very low desired tolerance in `wp.fem.utils.symmetric_eigenvalues_qr`.
- Fix invalid code generation error messages when nesting dynamic and static for-loops.
- Fix caching of kernels with static expressions.
- Fix `ModelBuilder.add_builder(builder)` to correctly update `articulation_start` and thereby `articulation_count` when `builder` contains more than one articulation.
- Re-introduced the `wp.rand*()`, `wp.sample*()`, and `wp.poisson()` onto the Python scope to revert a breaking change.

## [1.4.0] - 2024-10-01

### Added

- Support for a new `wp.static(expr)` function that allows arbitrary Python expressions to be evaluated at the time of
  function/kernel definition ([docs](https://nvidia.github.io/warp/codegen.html#static-expressions)).
- Support for stream priorities to hint to the device that it should process pending work
  in high-priority streams over pending work in low-priority streams when possible
  ([docs](https://nvidia.github.io/warp/modules/concurrency.html#stream-priorities)).
- Adaptive sparse grid geometry to `warp.fem` ([docs](https://nvidia.github.io/warp/modules/fem.html#adaptivity)).
- Support for defining `wp.kernel` and `wp.func` objects from within closures.
- Support for defining multiple versions of kernels, functions, and structs without manually assigning unique keys.
- Support for default argument values for user functions decorated with `wp.func`.
- Allow passing custom launch dimensions to `jax_kernel()` ([GH-310](https://github.com/NVIDIA/warp/pull/310)).
- JAX interoperability examples for sharding and matrix multiplication ([docs](https://nvidia.github.io/warp/modules/interoperability.html#using-shardmap-for-distributed-computation)).
- Interoperability support for the PaddlePaddle ML framework ([GH-318](https://github.com/NVIDIA/warp/pull/318)).
- Support `wp.mod()` for vector types ([GH-282](https://github.com/NVIDIA/warp/issues/282)).
- Expose the modulo operator `%` to Python's runtime scalar and vector types.
- Support for fp64 `atomic_add`, `atomic_max`, and `atomic_min` ([GH-284](https://github.com/NVIDIA/warp/issues/284)).
- Support for quaternion indexing (e.g. `q.w`).
- Support shadowing builtin functions ([GH-308](https://github.com/NVIDIA/warp/issues/308)).
- Support for redefining function overloads.
- Add an ocean sample to the `omni.warp` extension.
- `warp.sim.VBDIntegrator` now supports body-particle collision.
- Add a [contributing guide](https://nvidia.github.io/warp/modules/contribution_guide.html) to the Sphinx docs .
- Add documentation for dynamic code generation ([docs](https://nvidia.github.io/warp/codegen.html#dynamic-kernel-creation)).

### Changed

- `wp.sim.Model.edge_indices` now includes boundary edges.
- Unexposed `wp.rand*()`, `wp.sample*()`, and `wp.poisson()` from the Python scope.
- Skip unused functions in module code generation, improving performance.
- Avoid reloading modules if their content does not change, improving performance.
- `wp.Mesh.points` is now a property instead of a raw data member, its reference can be changed after the mesh is initialized.
- Improve error message when invalid objects are referenced in a Warp kernel.
- `if`/`else`/`elif` statements with constant conditions are resolved at compile time with no branches being inserted in the generated code.
- Include all non-hidden builtins in the stub file.
- Improve accuracy of symmetric eigenvalues routine in `warp.fem`.

### Fixed

- Fix for `wp.func` erroring out when defining a `Tuple` as a return type hint ([GH-302](https://github.com/NVIDIA/warp/issues/302)).
- Fix array in-place op (`+=`, `-=`) adjoints to compute gradients correctly in the backwards pass
- Fix vector, matrix in-place assignment adjoints to compute gradients correctly in the backwards pass, e.g.: `v[1] = x`
- Fix a bug in which Python docstrings would be created as local function variables in generated code.
- Fix a bug with autograd array access validation in functions from different modules.
- Fix a rare crash during error reporting on some systems due to glibc mismatches.
- Handle `--num_tiles 1` in `example_render_opengl.py` ([GH-306](https://github.com/NVIDIA/warp/issues/306)).
- Fix the computation of body contact forces in `FeatherstoneIntegrator` when bodies and particles collide.
- Fix bug in `FeatherstoneIntegrator` where `eval_rigid_jacobian` could give incorrect results or reach an infinite
  loop when the body and joint indices were not in the same order. Added `Model.joint_ancestor` to fix the indexing
  from a joint to its parent joint in the articulation.
- Fix wrong vertex index passed to `add_edges()` called from `ModelBuilder.add_cloth_mesh()` ([GH-319](https://github.com/NVIDIA/warp/issues/319)).
- Add a workaround for uninitialized memory read warning in the `compute-sanitizer` initcheck tool when using `wp.Mesh`.
- Fix name clashes when Warp functions and structs are returned from Python functions multiple times.
- Fix name clashes between Warp functions and structs defined in different modules.
- Fix code generation errors when overloading generic kernels defined in a Python function.
- Fix issues with unrelated functions being treated as overloads (e.g., closures).
- Fix handling of `stream` argument in `array.__dlpack__()`.
- Fix a bug related to reloading CPU modules.
- Fix a crash when kernel functions are not found in CPU modules.
- Fix conditions not being evaluated as expected in `while` statements.
- Fix printing Boolean and 8-bit integer values.
- Fix array interface type strings used for Boolean and 8-bit integer values.
- Fix initialization error when setting struct members.
- Fix Warp not being initialized upon entering a `wp.Tape` context.
- Use `kDLBool` instead of `kDLUInt` for DLPack interop of Booleans.

## [1.3.3] - 2024-09-04

- Bug fixes
  - Fix an aliasing issue with zero-copy array initialization from NumPy introduced in Warp 1.3.0.
  - Fix `wp.Volume.load_from_numpy()` behavior when `bg_value` is a sequence of values ([GH-312](https://github.com/NVIDIA/warp/pull/312)).

## [1.3.2] - 2024-08-30

- Bug fixes
  - Fix accuracy of 3x3 SVD ``wp.svd3`` with fp64 numbers ([GH-281](https://github.com/NVIDIA/warp/issues/281)).
  - Fix module hashing when a kernel argument contained a struct array ([GH-287](https://github.com/NVIDIA/warp/issues/287)).
  - Fix a bug in `wp.bvh_query_ray()` where the direction instead of the reciprocal direction was used ([GH-288](https://github.com/NVIDIA/warp/issues/288)).
  - Fix errors when launching a CUDA graph after a module is reloaded. Modules that were used during graph capture
    will no longer be unloaded before the graph is released.
  - Fix a bug in `wp.sim.collide.triangle_closest_point_barycentric()` where the returned barycentric coordinates may be
    incorrect when the closest point lies on an edge.
  - Fix 32-bit overflow when array shape is specified using `np.int32`.
  - Fix handling of integer indices in the `input_output_mask` argument to `autograd.jacobian` and
    `autograd.jacobian_fd` ([GH-289](https://github.com/NVIDIA/warp/issues/289)).
  - Fix `ModelBuilder.collapse_fixed_joints()` to correctly update the body centers of mass and the
    `ModelBuilder.articulation_start` array.
  - Fix precedence of closure constants over global constants.
  - Fix quadrature point indexing in `wp.fem.ExplicitQuadrature` (regression from 1.3.0).
- Documentation improvements
  - Add missing return types for built-in functions.
  - Clarify that atomic operations also return the previous value.
  - Clarify that `wp.bvh_query_aabb()` returns parts that overlap the bounding volume.

## [1.3.1] - 2024-07-27

- Remove `wp.synchronize()` from PyTorch autograd function example
- `Tape.check_kernel_array_access()` and `Tape.reset_array_read_flags()` are now private methods.
- Fix reporting unmatched argument types

## [1.3.0] - 2024-07-25

- Warp Core improvements
  - Update to CUDA 12.x by default (requires NVIDIA driver 525 or newer), please see [README.md](https://github.com/nvidia/warp?tab=readme-ov-file#installing) for commands to install CUDA 11.x binaries for older drivers
  - Add information to the module load print outs to indicate whether a module was
  compiled `(compiled)`, loaded from the cache `(cached)`, or was unable to be
  loaded `(error)`.
  - `wp.config.verbose = True` now also prints out a message upon the entry to a `wp.ScopedTimer`.
  - Add `wp.clear_kernel_cache()` to the public API. This is equivalent to `wp.build.clear_kernel_cache()`.
  - Add code-completion support for `wp.config` variables.
  - Remove usage of a static task (thread) index for CPU kernels to address multithreading concerns ([GH-224](https://github.com/NVIDIA/warp/issues/224))
  - Improve error messages for unsupported Python operations such as sequence construction in kernels
  - Update `wp.matmul()` CPU fallback to use dtype explicitly in `np.matmul()` call
  - Add support for PEP 563's `from __future__ import annotations` ([GH-256](https://github.com/NVIDIA/warp/issues/256)).
  - Allow passing external arrays/tensors to `wp.launch()` directly via `__cuda_array_interface__` and `__array_interface__`, up to 2.5x faster conversion from PyTorch
  - Add faster Torch interop path using `return_ctype` argument to `wp.from_torch()`
  - Handle incompatible CUDA driver versions gracefully
  - Add `wp.abs()` and `wp.sign()` for vector types
  - Expose scalar arithmetic operators to Python's runtime (e.g.: `wp.float16(1.23) * wp.float16(2.34)`)
  - Add support for creating volumes with anisotropic transforms
  - Allow users to pass function arguments by keyword in a kernel using standard Python calling semantics
  - Add additional documentation and examples demonstrating `wp.copy()`, `wp.clone()`, and `array.assign()` differentiability
  - Add `__new__()` methods for all class `__del__()` methods to handle when a class instance is created but not instantiated before garbage collection
  - Implement the assignment operator for `wp.quat`
  - Make the geometry-related built-ins available only from within kernels
  - Rename the API-facing query types to remove their `_t` suffix: `wp.BVHQuery`, `wp.HashGridQuery`, `wp.MeshQueryAABB`, `wp.MeshQueryPoint`, and `wp.MeshQueryRay`
  - Add `wp.array(ptr=...)` to allow initializing arrays from pointer addresses inside of kernels ([GH-206](https://github.com/NVIDIA/warp/issues/206))

- `warp.autograd` improvements:
  - New `warp.autograd` module with utility functions `gradcheck()`, `jacobian()`, and `jacobian_fd()` for debugging kernel Jacobians ([docs](https://nvidia.github.io/warp/modules/differentiability.html#measuring-gradient-accuracy))
  - Add array overwrite detection, if `wp.config.verify_autograd_array_access` is true in-place operations on arrays on the Tape that could break gradient computation will be detected ([docs](https://nvidia.github.io/warp/modules/differentiability.html#array-overwrite-tracking))
  - Fix bug where modification of `@wp.func_replay` functions and native snippets would not trigger module recompilation
  - Add documentation for dynamic loop autograd limitations

- `warp.sim` improvements:
  - Improve memory usage and performance for rigid body contact handling when `self.rigid_mesh_contact_max` is zero (default behavior).
  - The `mask` argument to `wp.sim.eval_fk()` now accepts both integer and boolean arrays to mask articulations.
  - Fix handling of `ModelBuilder.joint_act` in `ModelBuilder.collapse_fixed_joints()` (affected floating-base systems)
  - Fix and improve implementation of `ModelBuilder.plot_articulation()` to visualize the articulation tree of a rigid-body mechanism
  - Fix ShapeInstancer `__new__()` method (missing instance return and `*args` parameter)
  - Fix handling of `upaxis` variable in `ModelBuilder` and the rendering thereof in `OpenGLRenderer`

- `warp.sparse` improvements:
  - Sparse matrix allocations (from `bsr_from_triplets()`, `bsr_axpy()`, etc.) can now be captured in CUDA graphs; exact number of non-zeros can be optionally requested asynchronously.
  - `bsr_assign()` now supports changing block shape (including CSR/BSR conversions)
  - Add Python operator overloads for common sparse matrix operations, e.g `A += 0.5 * B`, `y = x @ C`

- `warp.fem` new features and fixes:
  - Support for variable number of nodes per element
  - Global `wp.fem.lookup()` operator now supports `wp.fem.Tetmesh` and `wp.fem.Trimesh2D` geometries
  - Simplified defining custom subdomains (`wp.fem.Subdomain`), free-slip boundary conditions
  - New field types: `wp.fem.UniformField`, `wp.fem.ImplicitField` and `wp.fem.NonconformingField`
  - New `streamlines`, `magnetostatics` and `nonconforming_contact` examples, updated `mixed_elasticity` to use a nonlinear model
  - Function spaces can now export VTK-compatible cells for visualization
  - Fixed edge cases with NanoVDB function spaces
  - Fixed differentiability of `wp.fem.PicQuadrature` w.r.t. positions and measures

## [1.2.2] - 2024-07-04

- Fix hashing of replay functions and snippets
- Add additional documentation and examples demonstrating `wp.copy()`, `wp.clone()`, and `array.assign()` differentiability
- Add `__new__()` methods for all class `__del__()` methods to
  handle when a class instance is created but not instantiated before garbage collection.
- Add documentation for dynamic loop autograd limitations
- Allow users to pass function arguments by keyword in a kernel using standard Python calling semantics
- Implement the assignment operator for `wp.quat`

## [1.2.2] - 2024-07-04

- Support for NumPy >= 2.0

## [1.2.1] - 2024-06-14

- Fix generic function caching
- Fix Warp not being initialized when constructing arrays with `wp.array()`
- Fix `wp.is_mempool_access_supported()` not resolving the provided device arguments to `wp.context.Device`

## [1.2.0] - 2024-06-06

- Add a not-a-number floating-point constant that can be used as `wp.NAN` or `wp.nan`.
- Add `wp.isnan()`, `wp.isinf()`, and `wp.isfinite()` for scalars, vectors, matrices, etc.
- Improve kernel cache reuse by hashing just the local module constants. Previously, a
  module's hash was affected by all `wp.constant()` variables declared in a Warp program.
- Revised module compilation process to allow multiple processes to use the same kernel cache directory.
  Cached kernels will now be stored in hash-specific subdirectory.
- Add runtime checks for `wp.MarchingCubes` on field dimensions and size
- Fix memory leak in `wp.Mesh` BVH ([GH-225](https://github.com/NVIDIA/warp/issues/225))
- Use C++17 when building the Warp library and user kernels
- Increase PTX target architecture up to `sm_75` (from `sm_70`), enabling Turing ISA features
- Extended NanoVDB support (see `warp.Volume`):
  - Add support for data-agnostic index grids, allocation at voxel granularity
  - New `wp.volume_lookup_index()`, `wp.volume_sample_index()` and generic `wp.volume_sample()`/`wp.volume_lookup()`/`wp.volume_store()` kernel-level functions
  - Zero-copy aliasing of in-memory grids, support for multi-grid buffers
  - Grid introspection and blind data access capabilities
  - `warp.fem` can now work directly on NanoVDB grids using `warp.fem.Nanogrid`
  - Fixed `wp.volume_sample_v()` and `wp.volume_store_*()` adjoints
  - Prevent `wp.volume_store()` from overwriting grid background values
- Improve validation of user-provided fields and values in `warp.fem`
- Support headless rendering of `wp.render.OpenGLRenderer` via `pyglet.options["headless"] = True`
- `wp.render.RegisteredGLBuffer` can fall back to CPU-bound copying if CUDA/OpenGL interop is not available
- Clarify terms for external contributions, please see CONTRIBUTING.md for details
- Improve performance of `wp.sparse.bsr_mm()` by ~5x on benchmark problems
- Fix for XPBD incorrectly indexing into of joint actuations `joint_act` arrays
- Fix for mass matrix gradients computation in `wp.sim.FeatherstoneIntegrator()`
- Fix for handling of `--msvc_path` in build scripts
- Fix for `wp.copy()` params to record dest and src offset parameters on `wp.Tape()`
- Fix for `wp.randn()` to ensure return values are finite
- Fix for slicing of arrays with gradients in kernels
- Fix for function overload caching, ensure module is rebuilt if any function overloads are modified
- Fix for handling of `bool` types in generic kernels
- Publish CUDA 12.5 binaries for Hopper support, see https://github.com/nvidia/warp?tab=readme-ov-file#installing for details

## 1.1.1 - 2024-05-24

- `wp.init()` is no longer required to be called explicitly and will be performed on first call to the API
- Speed up `omni.warp.core`'s startup time

## [1.1.0] - 2024-05-09

- Support returning a value from `@wp.func_native` CUDA functions using type hints
- Improved differentiability of the `wp.sim.FeatherstoneIntegrator`
- Fix gradient propagation for rigid body contacts in `wp.sim.collide()`
- Added support for event-based timing, see `wp.ScopedTimer()`
- Added Tape visualization and debugging functions, see `wp.Tape.visualize()`
- Support constructing Warp arrays from objects that define the `__cuda_array_interface__` attribute
- Support copying a struct to another device, use `struct.to(device)` to migrate struct arrays
- Allow rigid shapes to not have any collisions with other shapes in `wp.sim.Model`
- Change default test behavior to test redundant GPUs (up to 2x)
- Test each example in an individual subprocess
- Polish and optimize various examples and tests
- Allow non-contiguous point arrays to be passed to `wp.HashGrid.build()`
- Upgrade LLVM to 18.1.3 for from-source builds and Linux x86-64 builds
- Build DLL source code as C++17 and require GCC 9.4 as a minimum
- Array clone, assign, and copy are now differentiable
- Use `Ruff` for formatting and linting
- Various documentation improvements (infinity, math constants, etc.)
- Improve URDF importer, handle joint armature
- Allow builtins.bool to be used in Warp data structures
- Use external gradient arrays in backward passes when passed to `wp.launch()`
- Add Conjugate Residual linear solver, see `wp.optim.linear.cr()`
- Fix propagation of gradients on aliased copy of variables in kernels
- Facilitate debugging and speed up `import warp` by eliminating raising any exceptions
- Improve support for nested vec/mat assignments in structs
- Recommend Python 3.9 or higher, which is required for JAX and soon PyTorch.
- Support gradient propagation for indexing sliced multi-dimensional arrays, i.e. `a[i][j]` vs. `a[i, j]`
- Provide an informative message if setting DLL C-types failed, instructing to try rebuilding the library

## 1.0.3 - 2024-04-17

- Add a `support_level` entry to the configuration file of the extensions

## [1.0.2] - 2024-03-22

- Make examples runnable from any location
- Fix the examples not running directly from their Python file
- Add the example gallery to the documentation
- Update `README.md` examples USD location
- Update `example_graph_capture.py` description

## [1.0.1] - 2024-03-15

- Document Device `total_memory` and `free_memory`
- Documentation for allocators, streams, peer access, and generics
- Changed example output directory to current working directory
- Added `python -m warp.examples.browse` for browsing the examples folder
- Print where the USD stage file is being saved
- Added `examples/optim/example_walker.py` sample
- Make the drone example not specific to USD
- Reduce the time taken to run some examples
- Optimise rendering points with a single colour
- Clarify an error message around needing USD
- Raise exception when module is unloaded during graph capture
- Added `wp.synchronize_event()` for blocking the host thread until a recorded event completes
- Flush C print buffers when ending `stdout` capture
- Remove more unneeded CUTLASS files
- Allow setting mempool release threshold as a fractional value

## [1.0.0] - 2024-03-07

- Add `FeatherstoneIntegrator` which provides more stable simulation of articulated rigid body dynamics in generalized coordinates (`State.joint_q` and `State.joint_qd`)
- Introduce `warp.sim.Control` struct to store control inputs for simulations (optional, by default the `Model` control inputs are used as before); integrators now have a different simulation signature: `integrator.simulate(model: Model, state_in: State, state_out: State, dt: float, control: Control)`
- `joint_act` can now behave in 3 modes: with `joint_axis_mode` set to `JOINT_MODE_FORCE` it behaves as a force/torque, with `JOINT_MODE_VELOCITY` it behaves as a velocity target, and with `JOINT_MODE_POSITION` it behaves as a position target; `joint_target` has been removed
- Add adhesive contact to Euler integrators via `Model.shape_materials.ka` which controls the contact distance at which the adhesive force is applied
- Improve handling of visual/collision shapes in URDF importer so visual shapes are not involved in contact dynamics
- Experimental JAX kernel callback support
- Improve module load exception message
- Add `wp.ScopedCapture`
- Removing `enable_backward` warning for callables
- Copy docstrings and annotations from wrapped kernels, functions, structs

## [0.15.1] - 2024-03-05

- Add examples assets to the wheel packages
- Fix broken image link in documentation
- Fix codegen for custom grad functions calling their respective forward functions
- Fix custom grad function handling for functions that have no outputs
- Fix issues when `wp.config.quiet = True`

## [0.15.0] - 2024-03-04

- Add thumbnails to examples gallery
- Apply colored lighting to examples
- Moved `examples` directory under `warp/`
- Add example usage to `python -m warp.tests --help`
- Adding `torch.autograd.function` example + docs
- Add error-checking to array shapes during creation
- Adding `example_graph_capture`
- Add a Diffsim Example of a Drone
- Fix `verify_fp` causing compiler errors and support CPU kernels
- Fix to enable `matmul` to be called in CUDA graph capture
- Enable mempools by default
- Update `wp.launch` to support tuple args
- Fix BiCGSTAB and GMRES producing NaNs when converging early
- Fix warning about backward codegen being disabled in `test_fem`
- Fix `assert_np_equal` when NaN's and tolerance are involved
- Improve error message to discern between CUDA being disabled or not supported
- Support cross-module functions with user-defined gradients
- Suppress superfluous CUDA error when ending capture after errors
- Make output during initialization atomic
- Add `warp.config.max_unroll`, fix custom gradient unrolling
- Support native replay snippets using `@wp.func_native(snippet, replay_snippet=replay_snippet)`
- Look for the CUDA Toolkit in default locations if the `CUDA_PATH` environment variable or `--cuda_path` build option are not used
- Added `wp.ones()` to efficiently create one-initialized arrays
- Rename `wp.config.graph_capture_module_load_default` to `wp.config.enable_graph_capture_module_load_by_default`

## 0.14.0 - 2024-02-19

- Add support for CUDA pooled (stream-ordered) allocators
  - Support memory allocation during graph capture
  - Support copying non-contiguous CUDA arrays during graph capture
  - Improved memory allocation/deallocation performance with pooled allocators
  - Use `wp.config.enable_mempools_at_init` to enable pooled allocators during Warp initialization (if supported)
  - `wp.is_mempool_supported()` - check if a device supports pooled allocators
  - `wp.is_mempool_enabled()`, `wp.set_mempool_enabled()` - enable or disable pooled allocators per device
  - `wp.set_mempool_release_threshold()`, `wp.get_mempool_release_threshold()` - configure memory pool release threshold
- Add support for direct memory access between devices
  - Improved peer-to-peer memory transfer performance if access is enabled
  - Caveat: enabling peer access may impact memory allocation/deallocation performance and increase memory consumption
  - `wp.is_peer_access_supported()` - check if the memory of a device can be accessed by a peer device
  - `wp.is_peer_access_enabled()`, `wp.set_peer_access_enabled()` - manage peer access for memory allocated using default CUDA allocators
  - `wp.is_mempool_access_supported()` - check if the memory pool of a device can be accessed by a peer device
  - `wp.is_mempool_access_enabled()`, `wp.set_mempool_access_enabled()` - manage access for memory allocated using pooled CUDA allocators
- Refined stream synchronization semantics
  - `wp.ScopedStream` can synchronize with the previous stream on entry and/or exit (only sync on entry by default)
  - Functions taking an optional stream argument do no implicit synchronization for max performance (e.g., `wp.copy()`, `wp.launch()`, `wp.capture_launch()`)
- Support for passing a custom `deleter` argument when constructing arrays
  - Deprecation of `owner` argument - use `deleter` to transfer ownership
- Optimizations for various core API functions (e.g., `wp.zeros()`, `wp.full()`, and more)
- Fix `wp.matmul()` to always use the correct CUDA context
- Fix memory leak in BSR transpose
- Fix stream synchronization issues when copying non-contiguous arrays
- API change: `wp.matmul()` no longer accepts a device as a parameter; instead, it infers the correct device from the arrays being multiplied
- Updated DLPack utilities to the latest published standard
  - External arrays can be imported into Warp directly, e.g., `wp.from_dlpack(external_array)`
  - Warp arrays can be exported to consumer frameworks directly, e.g., `jax.dlpack.from_dlpack(warp_array)`
  - Added CUDA stream synchronization for CUDA arrays
  - The original DLPack protocol can still be used for better performance when stream synchronization is not required, see interoperability docs for details
  - `warp.to_dlpack()` is about 3-4x faster in common cases
  - `warp.from_dlpack()` is about 2x faster when called with a DLPack capsule
  - Fixed a small CPU memory leak related to DLPack interop
- Improved performance of creating arrays

## 0.13.1 - 2024-02-22

- Ensure that the results from the `Noise Deform` are deterministic across different Kit sessions

## [0.13.0] - 2024-02-16

- Update the license to *NVIDIA Software License*, allowing commercial use (see `LICENSE.md`)
- Add `CONTRIBUTING.md` guidelines (for NVIDIA employees)
- Hash CUDA `snippet` and `adj_snippet` strings to fix caching
- Fix `build_docs.py` on Windows
- Add missing `.py` extension to `warp/tests/walkthrough_debug`
- Allow `wp.bool` usage in vector and matrix types

## 0.12.0 - 2024-02-05

- Add a warning when the `enable_backward` setting is set to `False` upon calling `wp.Tape.backward()`
- Fix kernels not being recompiled as expected when defined using a closure
- Change the kernel cache appauthor subdirectory to just "NVIDIA"
- Ensure that gradients attached to PyTorch tensors have compatible strides when calling `wp.from_torch()`
- Add a `Noise Deform` node for OmniGraph that deforms points using a perlin/curl noise

## [0.11.0] - 2024-01-23

- Re-release 1.0.0-beta.7 as a non-pre-release 0.11.0 version so it gets selected by `pip install warp-lang`.
- Introducing a new versioning and release process, detailed in `PACKAGING.md` and resembling that of [Python itself](https://devguide.python.org/developer-workflow/development-cycle/#devcycle):
  - The 0.11 release(s) can be found on the `release-0.11` branch.
  - Point releases (if any) go on the same minor release branch and only contain bug fixes, not new features.
  - The `public` branch, previously used to merge releases into and corresponding with the GitHub `main` branch, is retired.

## 1.0.0-beta.7 - 2024-01-23

- Ensure captures are always enclosed in `try`/`finally`
- Only include .py files from the warp subdirectory into wheel packages
- Fix an extension's sample node failing at parsing some version numbers
- Allow examples to run without USD when possible
- Add a setting to disable the main Warp menu in Kit
- Add iterative linear solvers, see `wp.optim.linear.cg`, `wp.optim.linear.bicgstab`, `wp.optim.linear.gmres`, and `wp.optim.linear.LinearOperator`
- Improve error messages around global variables
- Improve error messages around mat/vec assignments
- Support conversion of scalars to native/ctypes, e.g.: `float(wp.float32(1.23))` or `ctypes.c_float(wp.float32(1.23))`
- Add a constant for infinity, see `wp.inf`
- Add a FAQ entry about array assignments
- Add a mass spring cage diff simulation example, see `examples/example_diffsim_mass_spring_cage.py`
- Add `-s`, `--suite` option for only running tests belonging to the given suites
- Fix common spelling mistakes
- Fix indentation of generated code
- Show deprecation warnings only once
- Improve `wp.render.OpenGLRenderer`
- Create the extension's symlink to the *core library* at runtime
- Fix some built-ins failing to compile the backward pass when nested inside if/else blocks
- Update examples with the new variants of the mesh query built-ins
- Fix type members that weren't zero-initialized
- Fix missing adjoint function for `wp.mesh_query_ray()`

## [1.0.0-beta.6] - 2024-01-10

- Do not create CPU copy of grad array when calling `array.numpy()`
- Fix `assert_np_equal()` bug
- Support Linux AArch64 platforms, including Jetson/Tegra devices
- Add parallel testing runner (invoke with `python -m warp.tests`, use `warp/tests/unittest_serial.py` for serial testing)
- Fix support for function calls in `range()`
- `wp.matmul()` adjoints now accumulate
- Expand available operators (e.g. vector @ matrix, scalar as dividend) and improve support for calling native built-ins
- Fix multi-gpu synchronization issue in `sparse.py`
- Add depth rendering to `wp.render.OpenGLRenderer`, document `wp.render`
- Make `wp.atomic_min()`, `wp.atomic_max()` differentiable
- Fix error reporting using the exact source segment
- Add user-friendly mesh query overloads, returning a struct instead of overwriting parameters
- Address multiple differentiability issues
- Fix backpropagation for returning array element references
- Support passing the return value to adjoints
- Add point basis space and explicit point-based quadrature for `wp.fem`
- Support overriding the LLVM project source directory path using `build_lib.py --build_llvm --llvm_source_path=`
- Fix the error message for accessing non-existing attributes
- Flatten faces array for Mesh constructor in URDF parser

## [1.0.0-beta.5] - 2023-11-22

- Fix for kernel caching when function argument types change
- Fix code-gen ordering of dependent structs
- Fix for `wp.Mesh` build on MGPU systems
- Fix for name clash bug with adjoint code: https://github.com/NVIDIA/warp/issues/154
- Add `wp.frac()` for returning the fractional part of a floating point value
- Add support for custom native CUDA snippets using `@wp.func_native` decorator
- Add support for batched matmul with batch size > 2^16-1
- Add support for transposed CUTLASS `wp.matmul()` and additional error checking
- Add support for quad and hex meshes in `wp.fem`
- Detect and warn when C++ runtime doesn't match compiler during build, e.g.: ``libstdc++.so.6: version `GLIBCXX_3.4.30' not found``
- Documentation update for `wp.BVH`
- Documentation and simplified API for runtime kernel specialization `wp.Kernel`

## 1.0.0-beta.4 - 2023-11-01

- Add `wp.cbrt()` for cube root calculation
- Add `wp.mesh_furthest_point_no_sign()` to compute furthest point on a surface from a query point
- Add support for GPU BVH builds, 10-100x faster than CPU builds for large meshes
- Add support for chained comparisons, i.e.: `0 < x < 2`
- Add support for running `wp.fem` examples headless
- Fix for unit test determinism
- Fix for possible GC collection of array during graph capture
- Fix for `wp.utils.array_sum()` output initialization when used with vector types
- Coverage and documentation updates

## 1.0.0-beta.3 - 2023-10-19

- Add support for code coverage scans (test_coverage.py), coverage at 85% in `omni.warp.core`
- Add support for named component access for vector types, e.g.: `a = v.x`
- Add support for lvalue expressions, e.g.: `array[i] += b`
- Add casting constructors for matrix and vector types
- Add support for `type()` operator that can be used to return type inside kernels
- Add support for grid-stride kernels to support kernels with > 2^31-1 thread blocks
- Fix for multi-process initialization warnings
- Fix alignment issues with empty `wp.struct`
- Fix for return statement warning with tuple-returning functions
- Fix for `wp.batched_matmul()` registering the wrong function in the Tape
- Fix and document for `wp.sim` forward + inverse kinematics
- Fix for `wp.func` to return a default value if function does not return on all control paths
- Refactor `wp.fem` support for new basis functions, decoupled function spaces
- Optimizations for `wp.noise` functions, up to 10x faster in most cases
- Optimizations for `type_size_in_bytes()` used in array construction'

### Breaking Changes

- To support grid-stride kernels, `wp.tid()` can no longer be called inside `wp.func` functions.

## 1.0.0-beta.2 - 2023-09-01

- Fix for passing bool into `wp.func` functions
- Fix for deprecation warnings appearing on `stderr`, now redirected to `stdout`
- Fix for using `for i in wp.hash_grid_query(..)` syntax

## 1.0.0-beta.1 - 2023-08-29

- Fix for `wp.float16` being passed as kernel arguments
- Fix for compile errors with kernels using structs in backward pass
- Fix for `wp.Mesh.refit()` not being CUDA graph capturable due to synchronous temp. allocs
- Fix for dynamic texture example flickering / MGPU crashes demo in Kit by reusing `ui.DynamicImageProvider` instances
- Fix for a regression that disabled bundle change tracking in samples
- Fix for incorrect surface velocities when meshes are deforming in `OgnClothSimulate`
- Fix for incorrect lower-case when setting USD stage "up_axis" in examples
- Fix for incompatible gradient types when wrapping PyTorch tensor as a vector or matrix type
- Fix for adding open edges when building cloth constraints from meshes in `wp.sim.ModelBuilder.add_cloth_mesh()`
- Add support for `wp.fabricarray` to directly access Fabric data from Warp kernels, see https://docs.omniverse.nvidia.com/kit/docs/usdrt/latest/docs/usdrt_prim_selection.html for examples
- Add support for user defined gradient functions, see `@wp.func_replay`, and `@wp.func_grad` decorators
- Add support for more OG attribute types in `omni.warp.from_omni_graph()`
- Add support for creating NanoVDB `wp.Volume` objects from dense NumPy arrays
- Add support for `wp.volume_sample_grad_f()` which returns the value + gradient efficiently from an NVDB volume
- Add support for LLVM fp16 intrinsics for half-precision arithmetic
- Add implementation of stochastic gradient descent, see `wp.optim.SGD`
- Add `wp.fem` framework for solving weak-form PDE problems (see https://nvidia.github.io/warp/modules/fem.html)
- Optimizations for `omni.warp` extension load time (2.2s to 625ms cold start)
- Make all `omni.ui` dependencies optional so that Warp unit tests can run headless
- Deprecation of `wp.tid()` outside of kernel functions, users should pass `tid()` values to `wp.func` functions explicitly
- Deprecation of `wp.sim.Model.flatten()` for returning all contained tensors from the model
- Add support for clamping particle max velocity in `wp.sim.Model.particle_max_velocity`
- Remove dependency on `urdfpy` package, improve MJCF parser handling of default values

## [0.10.1] - 2023-07-25

- Fix for large multidimensional kernel launches (> 2^32 threads)
- Fix for module hashing with generics
- Fix for unrolling loops with break or continue statements (will skip unrolling)
- Fix for passing boolean arguments to build_lib.py (previously ignored)
- Fix build warnings on Linux
- Fix for creating array of structs from NumPy structured array
- Fix for regression on kernel load times in Kit when using `wp.sim`
- Update `wp.array.reshape()` to handle `-1` dimensions
- Update margin used by for mesh queries when using `wp.sim.create_soft_body_contacts()`
- Improvements to gradient handling with `wp.from_torch()`, `wp.to_torch()` plus documentation

## 0.10.0 - 2023-07-05

- Add support for macOS universal binaries (x86 + aarch64) for M1+ support
- Add additional methods for SDF generation please see the following new methods:
  - `wp.mesh_query_point_nosign()` - closest point query with no sign determination
  - `wp.mesh_query_point_sign_normal()` - closest point query with sign from angle-weighted normal
  - `wp.mesh_query_point_sign_winding_number()` - closest point query with fast winding number sign determination
- Add CSR/BSR sparse matrix support, see `wp.sparse` module:
  - `wp.sparse.BsrMatrix`
  - `wp.sparse.bsr_zeros()`, `wp.sparse.bsr_set_from_triplets()` for construction
  - `wp.sparse.bsr_mm()`, `wp.sparse_bsr_mv()` for matrix-matrix and matrix-vector products respectively
- Add array-wide utilities:
  - `wp.utils.array_scan()` - prefix sum (inclusive or exclusive)
  - `wp.utils.array_sum()` - sum across array
  - `wp.utils.radix_sort_pairs()` - in-place radix sort (key,value) pairs
- Add support for calling `@wp.func` functions from Python (outside of kernel scope)
- Add support for recording kernel launches using a `wp.Launch` object that can be replayed with low overhead, use `wp.launch(..., record_cmd=True)` to generate a command object
- Optimizations for `wp.struct` kernel arguments, up to 20x faster launches for kernels with large structs or number of params
- Refresh USD samples to use bundle based workflow + change tracking
- Add Python API for manipulating mesh and point bundle data in OmniGraph, see `omni.warp.nodes` module, see `omni.warp.nodes.mesh_create_bundle()`, `omni.warp.nodes.mesh_get_points()`, etc
- Improvements to `wp.array`:
  - Fix a number of array methods misbehaving with empty arrays
  - Fix a number of bugs and memory leaks related to gradient arrays
  - Fix array construction when creating arrays in pinned memory from a data source in pageable memory
  - `wp.empty()` no longer zeroes-out memory and returns an uninitialized array, as intended
  - `array.zero_()` and `array.fill_()` work with non-contiguous arrays
  - Support wrapping non-contiguous NumPy arrays without a copy
  - Support preserving the outer dimensions of NumPy arrays when wrapping them as Warp arrays of vector or matrix types
  - Improve PyTorch and DLPack interop with Warp arrays of arbitrary vectors and matrices
  - `array.fill_()` can now take lists or other sequences when filling arrays of vectors or matrices, e.g. `arr.fill_([[1, 2], [3, 4]])`
  - `array.fill_()` now works with arrays of structs (pass a struct instance)
  - `wp.copy()` gracefully handles copying between non-contiguous arrays on different devices
  - Add `wp.full()` and `wp.full_like()`, e.g., `a = wp.full(shape, value)`
  - Add optional `device` argument to `wp.empty_like()`, `wp.zeros_like()`, `wp.full_like()`, and `wp.clone()`
  - Add `indexedarray` methods `.zero_()`, `.fill_()`, and `.assign()`
  - Fix `indexedarray` methods `.numpy()` and `.list()`
  - Fix `array.list()` to work with arrays of any Warp data type
  - Fix `array.list()` synchronization issue with CUDA arrays
  - `array.numpy()` called on an array of structs returns a structured NumPy array with named fields
  - Improve the performance of creating arrays
- Fix for `Error: No module named 'omni.warp.core'` when running some Kit configurations (e.g.: stubgen)
- Fix for `wp.struct` instance address being included in module content hash
- Fix codegen with overridden function names
- Fix for kernel hashing so it occurs after code generation and before loading to fix a bug with stale kernel cache
- Fix for `wp.BVH.refit()` when executed on the CPU
- Fix adjoint of `wp.struct` constructor
- Fix element accessors for `wp.float16` vectors and matrices in Python
- Fix `wp.float16` members in structs
- Remove deprecated `wp.ScopedCudaGuard()`, please use `wp.ScopedDevice()` instead

## [0.9.0] - 2023-06-01

- Add support for in-place modifications to vector, matrix, and struct types inside kernels (will warn during backward pass with `wp.verbose` if using gradients)
- Add support for step-through VSCode debugging of kernel code with standalone LLVM compiler, see `wp.breakpoint()`, and `walkthrough_debug.py`
- Add support for default values on built-in functions
- Add support for multi-valued `@wp.func` functions
- Add support for `pass`, `continue`, and `break` statements
- Add missing `__sincos_stret` symbol for macOS
- Add support for gradient propagation through `wp.Mesh.points`, and other cases where arrays are passed to native functions
- Add support for Python `@` operator as an alias for `wp.matmul()`
- Add XPBD support for particle-particle collision
- Add support for individual particle radii: `ModelBuilder.add_particle` has a new `radius` argument, `Model.particle_radius` is now a Warp array
- Add per-particle flags as a `Model.particle_flags` Warp array, introduce `PARTICLE_FLAG_ACTIVE` to define whether a particle is being simulated and participates in contact dynamics
- Add support for Python bitwise operators `&`, `|`, `~`, `<<`, `>>`
- Switch to using standalone LLVM compiler by default for `cpu` devices
- Split `omni.warp` into `omni.warp.core` for Omniverse applications that want to use the Warp Python module with minimal additional dependencies
- Disable kernel gradient generation by default inside Omniverse for improved compile times
- Fix for bounds checking on element access of vector/matrix types
- Fix for stream initialization when a custom (non-primary) external CUDA context has been set on the calling thread
- Fix for duplicate `@wp.struct` registration during hot reload
- Fix for array `unot()` operator so kernel writers can use `if not array:` syntax
- Fix for case where dynamic loops are nested within unrolled loops
- Change `wp.hash_grid_point_id()` now returns -1 if the `wp.HashGrid` has not been reserved before
- Deprecate `wp.Model.soft_contact_distance` which is now replaced by `wp.Model.particle_radius`
- Deprecate single scalar particle radius (should be a per-particle array)

## 0.8.2 - 2023-04-21

- Add `ModelBuilder.soft_contact_max` to control the maximum number of soft contacts that can be registered. Use `Model.allocate_soft_contacts(new_count)` to change count on existing `Model` objects.
- Add support for `bool` parameters
- Add support for logical boolean operators with `int` types
- Fix for `wp.quat()` default constructor
- Fix conditional reassignments
- Add sign determination using angle weighted normal version of `wp.mesh_query_point()` as `wp.mesh_query_sign_normal()`
- Add sign determination using winding number of `wp.mesh_query_point()` as `wp.mesh_query_sign_winding_number()`
- Add query point without sign determination `wp.mesh_query_no_sign()`

## 0.8.1 - 2023-04-13

- Fix for regression when passing flattened numeric lists as matrix arguments to kernels
- Fix for regressions when passing `wp.struct` types with uninitialized (`None`) member attributes

## 0.8.0 - 2023-04-05

- Add `Texture Write` node for updating dynamic RTX textures from Warp kernels / nodes
- Add multi-dimensional kernel support to Warp Kernel Node
- Add `wp.load_module()` to pre-load specific modules (pass `recursive=True` to load recursively)
- Add `wp.poisson()` for sampling Poisson distributions
- Add support for UsdPhysics schema see `wp.sim.parse_usd()`
- Add XPBD rigid body implementation plus diff. simulation examples
- Add support for standalone CPU compilation (no host-compiler) with LLVM backed, enable with `--standalone` build option
- Add support for per-timer color in `wp.ScopedTimer()`
- Add support for row-based construction of matrix types outside of kernels
- Add support for setting and getting row vectors for Python matrices, see `matrix.get_row()`, `matrix.set_row()`
- Add support for instantiating `wp.struct` types within kernels
- Add support for indexed arrays, `slice = array[indices]` will now generate a sparse slice of array data
- Add support for generic kernel params, use `def compute(param: Any):`
- Add support for `with wp.ScopedDevice("cuda") as device:` syntax (same for `wp.ScopedStream()`, `wp.Tape()`)
- Add support for creating custom length vector/matrices inside kernels, see `wp.vector()`, and `wp.matrix()`
- Add support for creating identity matrices in kernels with, e.g.: `I = wp.identity(n=3, dtype=float)`
- Add support for unary plus operator (`wp.pos()`)
- Add support for `wp.constant` variables to be used directly in Python without having to use `.val` member
- Add support for nested `wp.struct` types
- Add support for returning `wp.struct` from functions
- Add `--quick` build for faster local dev. iteration (uses a reduced set of SASS arches)
- Add optional `requires_grad` parameter to `wp.from_torch()` to override gradient allocation
- Add type hints for generic vector / matrix types in Python stubs
- Add support for custom user function recording in `wp.Tape()`
- Add support for registering CUTLASS `wp.matmul()` with tape backward pass
- Add support for grids with > 2^31 threads (each dimension may be up to INT_MAX in length)
- Add CPU fallback for `wp.matmul()`
- Optimizations for `wp.launch()`, up to 3x faster launches in common cases
- Fix `wp.randf()` conversion to float to reduce bias for uniform sampling
- Fix capture of `wp.func` and `wp.constant` types from inside Python closures
- Fix for CUDA on WSL
- Fix for matrices in structs
- Fix for transpose indexing for some non-square matrices
- Enable Python faulthandler by default
- Update to VS2019

### Breaking Changes

- `wp.constant` variables can now be treated as their true type, accessing the underlying value through `constant.val` is no longer supported
- `wp.sim.model.ground_plane` is now a `wp.array` to support gradient, users should call `builder.set_ground_plane()` to create the ground 
- `wp.sim` capsule, cones, and cylinders are now aligned with the default USD up-axis

## 0.7.2 - 2023-02-15

- Reduce test time for vec/math types
- Clean-up CUDA disabled build pipeline
- Remove extension.gen.toml to make Kit packages Python version independent
- Handle additional cases for array indexing inside Python

## 0.7.1 - 2023-02-14

- Disabling some slow tests for Kit
- Make unit tests run on first GPU only by default

## [0.7.0] - 2023-02-13

- Add support for arbitrary length / type vector and matrices e.g.: `wp.vec(length=7, dtype=wp.float16)`, see `wp.vec()`, and `wp.mat()`
- Add support for `array.flatten()`, `array.reshape()`, and `array.view()` with NumPy semantics
- Add support for slicing `wp.array` types in Python
- Add `wp.from_ptr()` helper to construct arrays from an existing allocation
- Add support for `break` statements in ranged-for and while loops (backward pass support currently not implemented)
- Add built-in mathematic constants, see `wp.pi`, `wp.e`, `wp.log2e`, etc.
- Add built-in conversion between degrees and radians, see `wp.degrees()`, `wp.radians()`
- Add security pop-up for Kernel Node
- Improve error handling for kernel return values

## 0.6.3 - 2023-01-31

- Add DLPack utilities, see `wp.from_dlpack()`, `wp.to_dlpack()`
- Add Jax utilities, see `wp.from_jax()`, `wp.to_jax()`, `wp.device_from_jax()`, `wp.device_to_jax()`
- Fix for Linux Kit extensions OM-80132, OM-80133

## 0.6.2 - 2023-01-19

- Updated `wp.from_torch()` to support more data types
- Updated `wp.from_torch()` to automatically determine the target Warp data type if not specified
- Updated `wp.from_torch()` to support non-contiguous tensors with arbitrary strides
- Add CUTLASS integration for dense GEMMs, see `wp.matmul()` and `wp.matmul_batched()`
- Add QR and Eigen decompositions for `mat33` types, see `wp.qr3()`, and `wp.eig3()`
- Add default (zero) constructors for matrix types
- Add a flag to suppress all output except errors and warnings (set `wp.config.quiet = True`)
- Skip recompilation when Kernel Node attributes are edited
- Allow optional attributes for Kernel Node
- Allow disabling backward pass code-gen on a per-kernel basis, use `@wp.kernel(enable_backward=False)`
- Replace Python `imp` package with `importlib`
- Fix for quaternion slerp gradients (`wp.quat_slerp()`)

## 0.6.1 - 2022-12-05

- Fix for non-CUDA builds
- Fix strides computation in array_t constructor, fixes a bug with accessing mesh indices through mesh.indices[]
- Disable backward pass code generation for kernel node (4-6x faster compilation)
- Switch to linbuild for universal Linux binaries (affects TeamCity builds only)

## 0.6.0 - 2022-11-28

- Add support for CUDA streams, see `wp.Stream`, `wp.get_stream()`, `wp.set_stream()`, `wp.synchronize_stream()`, `wp.ScopedStream`
- Add support for CUDA events, see `wp.Event`, `wp.record_event()`, `wp.wait_event()`, `wp.wait_stream()`, `wp.Stream.record_event()`, `wp.Stream.wait_event()`, `wp.Stream.wait_stream()`
- Add support for PyTorch stream interop, see `wp.stream_from_torch()`, `wp.stream_to_torch()`
- Add support for allocating host arrays in pinned memory for asynchronous data transfers, use `wp.array(..., pinned=True)` (default is non-pinned)
- Add support for direct conversions between all scalar types, e.g.: `x = wp.uint8(wp.float64(3.0))`
- Add per-module option to enable fast math, use `wp.set_module_options({"fast_math": True})`, fast math is now *disabled* by default
- Add support for generating CUBIN kernels instead of PTX on systems with older drivers
- Add user preference options for CUDA kernel output ("ptx" or "cubin", e.g.: `wp.config.cuda_output = "ptx"` or per-module `wp.set_module_options({"cuda_output": "ptx"})`)
- Add kernel node for OmniGraph
- Add `wp.quat_slerp()`, `wp.quat_to_axis_angle()`, `wp.rotate_rodriquez()` and adjoints for all remaining quaternion operations
- Add support for unrolling for-loops when range is a `wp.constant`
- Add support for arithmetic operators on built-in vector / matrix types outside of `wp.kernel`
- Add support for multiple solution variables in `wp.optim` Adam optimization
- Add nested attribute support for `wp.struct` attributes
- Add missing adjoint implementations for spatial math types, and document all functions with missing adjoints
- Add support for retrieving NanoVDB tiles and voxel size, see `wp.Volume.get_tiles()`, and `wp.Volume.get_voxel_size()`
- Add support for store operations on integer NanoVDB volumes, see `wp.volume_store_i()`
- Expose `wp.Mesh` points, indices, as arrays inside kernels, see `wp.mesh_get()`
- Optimizations for `wp.array` construction, 2-3x faster on average
- Optimizations for URDF import
- Fix various deployment issues by statically linking with all CUDA libs
- Update warp.so/warp.dll to CUDA Toolkit 11.5

## 0.5.1 - 2022-11-01

- Fix for unit tests in Kit

## [0.5.0] - 2022-10-31

- Add smoothed particle hydrodynamics (SPH) example, see `example_sph.py`
- Add support for accessing `array.shape` inside kernels, e.g.: `width = arr.shape[0]`
- Add dependency tracking to hot-reload modules if dependencies were modified
- Add lazy acquisition of CUDA kernel contexts (save ~300Mb of GPU memory in MGPU environments)
- Add BVH object, see `wp.Bvh` and `bvh_query_ray()`, `bvh_query_aabb()` functions
- Add component index operations for `spatial_vector`, `spatial_matrix` types
- Add `wp.lerp()` and `wp.smoothstep()` builtins
- Add `wp.optim` module with implementation of the Adam optimizer for float and vector types
- Add support for transient Python modules (fix for Houdini integration)
- Add `wp.length_sq()`, `wp.trace()` for vector / matrix types respectively
- Add missing adjoints for `wp.quat_rpy()`, `wp.determinant()`
- Add `wp.atomic_min()`, `wp.atomic_max()` operators
- Add vectorized version of `wp.sim.model.add_cloth_mesh()`
- Add NVDB volume allocation API, see `wp.Volume.allocate()`, and `wp.Volume.allocate_by_tiles()`
- Add NVDB volume write methods, see `wp.volume_store_i()`, `wp.volume_store_f()`, `wp.volume_store_v()`
- Add MGPU documentation
- Add example showing how to compute Jacobian of multiple environments in parallel, see `example_jacobian_ik.py`
- Add `wp.Tape.zero()` support for `wp.struct` types
- Make SampleBrowser an optional dependency for Kit extension
- Make `wp.Mesh` object accept both 1d and 2d arrays of face vertex indices
- Fix for reloading of class member kernel / function definitions using `importlib.reload()`
- Fix for hashing of `wp.constants()` not invalidating kernels
- Fix for reload when multiple `.ptx` versions are present
- Improved error reporting during code-gen

## [0.4.3] - 2022-09-20

- Update all samples to use GPU interop path by default
- Fix for arrays > 2GB in length
- Add support for per-vertex USD mesh colors with `wp.render` class

## 0.4.2 - 2022-09-07

- Register Warp samples to the sample browser in Kit
- Add NDEBUG flag to release mode kernel builds
- Fix for particle solver node when using a large number of particles
- Fix for broken cameras in Warp sample scenes

## 0.4.1 - 2022-08-30

- Add geometry sampling methods, see `wp.sample_unit_cube()`, `wp.sample_unit_disk()`, etc
- Add `wp.lower_bound()` for searching sorted arrays
- Add an option for disabling code-gen of backward pass to improve compilation times, see `wp.set_module_options({"enable_backward": False})`, True by default
- Fix for using Warp from Script Editor or when module does not have a `__file__` attribute
- Fix for hot reload of modules containing `wp.func()` definitions
- Fix for debug flags not being set correctly on CUDA when `wp.config.mode == "debug"`, this enables bounds checking on CUDA kernels in debug mode
- Fix for code gen of functions that do not return a value

## 0.4.0 - 2022-08-09

- Fix for FP16 conversions on GPUs without hardware support
- Fix for `runtime = None` errors when reloading the Warp module
- Fix for PTX architecture version when running with older drivers, see `wp.config.ptx_target_arch`
- Fix for USD imports from `__init__.py`, defer them to individual functions that need them
- Fix for robustness issues with sign determination for `wp.mesh_query_point()`
- Fix for `wp.HashGrid` memory leak when creating/destroying grids
- Add CUDA version checks for toolkit and driver
- Add support for cross-module `@wp.struct` references
- Support running even if CUDA initialization failed, use `wp.is_cuda_available()` to check availability
- Statically linking with the CUDA runtime library to avoid deployment issues

### Breaking Changes

- Removed `wp.runtime` reference from the top-level module, as it should be considered private

## 0.3.2 - 2022-07-19

- Remove Torch import from `__init__.py`, defer import to `wp.from_torch()`, `wp.to_torch()`

## [0.3.1] - 2022-07-12

- Fix for marching cubes reallocation after initialization
- Add support for closest point between line segment tests, see `wp.closest_point_edge_edge()` builtin
- Add support for per-triangle elasticity coefficients in simulation, see `wp.sim.ModelBuilder.add_cloth_mesh()`
- Add support for specifying default device, see `wp.set_device()`, `wp.get_device()`, `wp.ScopedDevice`
- Add support for multiple GPUs (e.g., `"cuda:0"`, `"cuda:1"`), see `wp.get_cuda_devices()`, `wp.get_cuda_device_count()`, `wp.get_cuda_device()`
- Add support for explicitly targeting the current CUDA context using device alias `"cuda"`
- Add support for using arbitrary external CUDA contexts, see `wp.map_cuda_device()`, `wp.unmap_cuda_device()`
- Add PyTorch device aliasing functions, see `wp.device_from_torch()`, `wp.device_to_torch()`

### Breaking Changes

- A CUDA device is used by default, if available (aligned with `wp.get_preferred_device()`)
- `wp.ScopedCudaGuard` is deprecated, use `wp.ScopedDevice` instead
- `wp.synchronize()` now synchronizes all devices; for finer-grained control, use `wp.synchronize_device()`
- Device alias `"cuda"` now refers to the current CUDA context, rather than a specific device like `"cuda:0"` or `"cuda:1"`

## 0.3.0 - 2022-07-08

- Add support for FP16 storage type, see `wp.float16`
- Add support for per-dimension byte strides, see `wp.array.strides`
- Add support for passing Python classes as kernel arguments, see `@wp.struct` decorator
- Add additional bounds checks for builtin matrix types
- Add additional floating point checks, see `wp.config.verify_fp`
- Add interleaved user source with generated code to aid debugging
- Add generalized GPU marching cubes implementation, see `wp.MarchingCubes` class
- Add additional scalar*matrix vector operators
- Add support for retrieving a single row from builtin types, e.g.: `r = m33[i]`
- Add  `wp.log2()` and `wp.log10()` builtins
- Add support for quickly instancing `wp.sim.ModelBuilder` objects to improve env. creation performance for RL
- Remove custom CUB version and improve compatibility with CUDA 11.7
- Fix to preserve external user-gradients when calling `wp.Tape.zero()`
- Fix to only allocate gradient of a Torch tensor if `requires_grad=True`
- Fix for missing `wp.mat22` constructor adjoint
- Fix for ray-cast precision in edge case on GPU (watertightness issue)
- Fix for kernel hot-reload when definition changes
- Fix for NVCC warnings on Linux
- Fix for generated function names when kernels are defined as class functions
- Fix for reload of generated CPU kernel code on Linux
- Fix for example scripts to output USD at 60 timecodes per-second (better Kit compatibility)

## [0.2.3] - 2022-06-13

- Fix for incorrect 4d array bounds checking
- Fix for `wp.constant` changes not updating module hash
- Fix for stale CUDA kernel cache when CPU kernels launched first
- Array gradients are now allocated along with the arrays and accessible as `wp.array.grad`, users should take care to always call `wp.Tape.zero()` to clear gradients between different invocations of `wp.Tape.backward()`
- Added `wp.array.fill_()` to set all entries to a scalar value (4-byte values only currently)

### Breaking Changes

- Tape `capture` option has been removed, users can now capture tapes inside existing CUDA graphs (e.g.: inside Torch)
- Scalar loss arrays should now explicitly set `requires_grad=True` at creation time

## 0.2.2 - 2022-05-30

- Fix for `from import *` inside Warp initialization
- Fix for body space velocity when using deforming Mesh objects with scale
- Fix for noise gradient discontinuities affecting `wp.curlnoise()`
- Fix for `wp.from_torch()` to correctly preserve shape
- Fix for URDF parser incorrectly passing density to scale parameter
- Optimizations for startup time from 3s -> 0.3s
- Add support for custom kernel cache location, Warp will now store generated binaries in the user's application directory
- Add support for cross-module function references, e.g.: call another modules @wp.func functions
- Add support for overloading `@wp.func` functions based on argument type
- Add support for calling built-in functions directly from Python interpreter outside kernels (experimental)
- Add support for auto-complete and docstring lookup for builtins in IDEs like VSCode, PyCharm, etc
- Add support for doing partial array copies, see `wp.copy()` for details
- Add support for accessing mesh data directly in kernels, see `wp.mesh_get_point()`, `wp.mesh_get_index()`, `wp.mesh_eval_face_normal()`
- Change to only compile for targets where kernel is launched (e.g.: will not compile CPU unless explicitly requested)

### Breaking Changes

- Builtin methods such as `wp.quat_identity()` now call the Warp native implementation directly and will return a `wp.quat` object instead of NumPy array
- NumPy implementations of many builtin methods have been moved to `wp.utils` and will be deprecated
- Local `@wp.func` functions should not be namespaced when called, e.g.: previously `wp.myfunc()` would work even if `myfunc()` was not a builtin
- Removed `wp.rpy2quat()`, please use `wp.quat_rpy()` instead

## 0.2.1 - 2022-05-11

- Fix for unit tests in Kit

## [0.2.0] - 2022-05-02

### Warp Core

- Fix for unrolling loops with negative bounds
- Fix for unresolved symbol `hash_grid_build_device()` not found when lib is compiled without CUDA support
- Fix for failure to load nvrtc-builtins64_113.dll when user has a newer CUDA toolkit installed on their machine
- Fix for conversion of Torch tensors to `wp.array` with a vector dtype (incorrect row count)
- Fix for `warp.dll` not found on some Windows installations
- Fix for macOS builds on Clang 13.x
- Fix for step-through debugging of kernels on Linux
- Add argument type checking for user defined `@wp.func` functions
- Add support for custom iterable types, supports ranges, hash grid, and mesh query objects
- Add support for multi-dimensional arrays, for example use `x = array[i,j,k]` syntax to address a 3-dimensional array
- Add support for multi-dimensional kernel launches, use `launch(kernel, dim=(i,j,k), ...` and `i,j,k = wp.tid()` to obtain thread indices
- Add support for bounds-checking array memory accesses in debug mode, use `wp.config.mode = "debug"` to enable
- Add support for differentiating through dynamic and nested for-loops
- Add support for evaluating MLP neural network layers inside kernels with custom activation functions, see `wp.mlp()`
- Add additional NVDB sampling methods and adjoints, see `wp.volume_sample_i()`, `wp.volume_sample_f()`, and `wp.volume_sample_vec()`
- Add support for loading zlib compressed NVDB volumes, see `wp.Volume.load_from_nvdb()`
- Add support for triangle intersection testing, see `wp.intersect_tri_tri()`
- Add support for NVTX profile zones in `wp.ScopedTimer()`
- Add support for additional transform and quaternion math operations, see `wp.inverse()`, `wp.quat_to_matrix()`, `wp.quat_from_matrix()`
- Add fast math (`--fast-math`) to kernel compilation by default
- Add `wp.torch` import by default (if PyTorch is installed)

### Warp Kit

- Add Kit menu for browsing Warp documentation and example scenes under 'Window->Warp'
- Fix for OgnParticleSolver.py example when collider is coming from Read Prim into Bundle node

### Warp Sim

- Fix for joint attachment forces
- Fix for URDF importer and floating base support
- Add examples showing how to use differentiable forward kinematics to solve inverse kinematics
- Add examples for URDF cartpole and quadruped simulation

### Breaking Changes

- `wp.volume_sample_world()` is now replaced by `wp.volume_sample_f/i/vec()` which operate in index (local) space. Users should use `wp.volume_world_to_index()` to transform points from world space to index space before sampling.
- `wp.mlp()` expects multi-dimensional arrays instead of one-dimensional arrays for inference, all other semantics remain the same as earlier versions of this API.
- `wp.array.length` member has been removed, please use `wp.array.shape` to access array dimensions, or use `wp.array.size` to get total element count
- Marking `dense_gemm()`, `dense_chol()`, etc methods as experimental until we revisit them

## 0.1.25 - 2022-03-20

- Add support for class methods to be Warp kernels
- Add HashGrid reserve() so it can be used with CUDA graphs
- Add support for CUDA graph capture of tape forward/backward passes
- Add support for Python 3.8.x and 3.9.x
- Add hyperbolic trigonometric functions, see `wp.tanh()`, `wp.sinh()`, `wp.cosh()`
- Add support for floored division on integer types
- Move tests into core library so they can be run in Kit environment

## 0.1.24 - 2022-03-03

### Warp Core

- Add NanoVDB support, see `wp.volume_sample*()` methods
- Add support for reading compile-time constants in kernels, see `wp.constant()`
- Add support for __cuda_array_interface__ protocol for zero-copy interop with PyTorch, see `wp.torch.to_torch()`
- Add support for additional numeric types, i8, u8, i16, u16, etc
- Add better checks for device strings during allocation / launch
- Add support for sampling random numbers with a normal distribution, see `wp.randn()`
- Upgrade to CUDA 11.3
- Update example scenes to Kit 103.1
- Deduce array dtype from np.array when one is not provided
- Fix for ranged for loops with negative step sizes
- Fix for 3d and 4d spherical gradient distributions

## 0.1.23 - 2022-02-17

### Warp Core

- Fix for generated code folder being removed during Showroom installation
- Fix for macOS support
- Fix for dynamic for-loop code gen edge case
- Add procedural noise primitives, see `wp.noise()`, `wp.pnoise()`, `wp.curlnoise()`
- Move simulation helpers our of test into `wp.sim` module

## 0.1.22 - 2022-02-14

### Warp Core

- Fix for .so reloading on Linux
- Fix for while loop code-gen in some edge cases
- Add rounding functions `wp.round()`, `wp.rint()`, `wp.trunc()`, `wp.floor()`, `wp.ceil()`
- Add support for printing strings and formatted strings from kernels
- Add MSVC compiler version detection and require minimum

### Warp Sim

- Add support for universal and compound joint types

## 0.1.21 - 2022-01-19

### Warp Core

- Fix for exception on shutdown in empty `wp.array` objects
- Fix for hot reload of CPU kernels in Kit
- Add hash grid primitive for point-based spatial queries, see `wp.hash_grid_query()`, `wp.hash_grid_query_next()`
- Add new PRNG methods using PCG-based generators, see `wp.rand_init()`, `wp.randf()`, `wp.randi()`
- Add support for AABB mesh queries, see `wp.mesh_query_aabb()`, `wp.mesh_query_aabb_next()`
- Add support for all Python `range()` loop variants
- Add builtin vec2 type and additional math operators, `wp.pow()`, `wp.tan()`, `wp.atan()`, `wp.atan2()`
- Remove dependency on CUDA driver library at build time
- Remove unused NVRTC binary dependencies (50mb smaller Linux distribution)

### Warp Sim

- Bundle import of multiple shapes for simulation nodes
- New OgnParticleVolume node for sampling shapes -> particles
- New OgnParticleSolver node for DEM style granular materials

## 0.1.20 - 2021-11-02

- Updates to the ripple solver for GTC (support for multiple colliders, buoyancy, etc)

## 0.1.19 - 2021-10-15

- Publish from 2021.3 to avoid omni.graph database incompatibilities

## 0.1.18 - 2021-10-08

- Enable Linux support (tested on 20.04)

## 0.1.17 - 2021-09-30

- Fix for 3x3 SVD adjoint
- Fix for A6000 GPU (bump compute model to sm_52 minimum)
- Fix for .dll unload on rebuild
- Fix for possible array destruction warnings on shutdown
- Rename spatial_transform -> transform
- Documentation update

## 0.1.16 - 2021-09-06

- Fix for case where simple assignments (a = b) incorrectly generated reference rather than value copy
- Handle passing zero-length (empty) arrays to kernels

## 0.1.15 - 2021-09-03

- Add additional math library functions (asin, etc)
- Add builtin 3x3 SVD support
- Add support for named constants (True, False, None)
- Add support for if/else statements (differentiable)
- Add custom memset kernel to avoid CPU overhead of cudaMemset()
- Add rigid body joint model to `wp.sim` (based on Brax)
- Add Linux, MacOS support in core library
- Fix for incorrectly treating pure assignment as reference instead of value copy
- Removes the need to transfer array to CPU before numpy conversion (will be done implicitly)
- Update the example OgnRipple wave equation solver to use bundles

## 0.1.14 - 2021-08-09

- Fix for out-of-bounds memory access in CUDA BVH
- Better error checking after kernel launches (use `wp.config.verify_cuda=True`)
- Fix for vec3 normalize adjoint code

## 0.1.13 - 2021-07-29

- Remove OgnShrinkWrap.py test node

## 0.1.12 - 2021-07-29

- Switch to Woop et al.'s watertight ray-tri intersection test
- Disable --fast-math in CUDA compilation step for improved precision

## 0.1.11 - 2021-07-28

- Fix for `wp.mesh_query_ray()` returning incorrect t-value

## 0.1.10 - 2021-07-28

- Fix for OV extension fwatcher filters to avoid hot-reload loop due to OGN regeneration

## 0.1.9 - 2021-07-21

- Fix for loading sibling DLL paths
- Better type checking for built-in function arguments
- Added runtime docs, can now list all builtins using `wp.print_builtins()`

## 0.1.8 - 2021-07-14

- Fix for hot-reload of CUDA kernels
- Add Tape object for replaying differentiable kernels
- Add helpers for Torch interop (convert `torch.Tensor` to `wp.Array`)

## 0.1.7 - 2021-07-05

- Switch to NVRTC for CUDA runtime
- Allow running without host compiler
- Disable asserts in kernel release mode (small perf. improvement)

## 0.1.6 - 2021-06-14

- Look for CUDA toolchain in target-deps

## 0.1.5 - 2021-06-14

- Rename OgLang -> Warp
- Improve CUDA environment error checking
- Clean-up some logging, add verbose mode (`wp.config.verbose`)

## 0.1.4 - 2021-06-10

- Add support for mesh raycast

## 0.1.3 - 2021-06-09

- Add support for unary negation operator
- Add support for mutating variables during dynamic loops (non-differentiable)
- Add support for in-place operators
- Improve kernel cache start up times (avoids adjointing before cache check)
- Update README.md with requirements / examples

## 0.1.2 - 2021-06-03

- Add support for querying mesh velocities
- Add CUDA graph support, see `wp.capture_begin()`, `wp.capture_end()`, `wp.capture_launch()`
- Add explicit initialization phase, `wp.init()`
- Add variational Euler solver (sim)
- Add contact caching, switch to nonlinear friction model (sim)

- Fix for Linux/macOS support

## 0.1.1 - 2021-05-18

- Fix bug with conflicting CUDA contexts

## 0.1.0 - 2021-05-17

- Initial publish for alpha testing

[Unreleased]: https://github.com/NVIDIA/warp/compare/v1.4.2...HEAD
[1.4.2]: https://github.com/NVIDIA/warp/releases/tag/v1.4.2
[1.4.1]: https://github.com/NVIDIA/warp/releases/tag/v1.4.1
[1.4.0]: https://github.com/NVIDIA/warp/releases/tag/v1.4.0
[1.3.3]: https://github.com/NVIDIA/warp/releases/tag/v1.3.3
[1.3.2]: https://github.com/NVIDIA/warp/releases/tag/v1.3.2
[1.3.1]: https://github.com/NVIDIA/warp/releases/tag/v1.3.1
[1.3.0]: https://github.com/NVIDIA/warp/releases/tag/v1.3.0
[1.2.2]: https://github.com/NVIDIA/warp/releases/tag/v1.2.2
[1.2.1]: https://github.com/NVIDIA/warp/releases/tag/v1.2.1
[1.2.0]: https://github.com/NVIDIA/warp/releases/tag/v1.2.0
[1.1.0]: https://github.com/NVIDIA/warp/releases/tag/v1.1.0
[1.0.2]: https://github.com/NVIDIA/warp/releases/tag/v1.0.2
[1.0.1]: https://github.com/NVIDIA/warp/releases/tag/v1.0.1
[1.0.0]: https://github.com/NVIDIA/warp/releases/tag/v1.0.0
[0.15.1]: https://github.com/NVIDIA/warp/releases/tag/v0.15.1
[0.15.0]: https://github.com/NVIDIA/warp/releases/tag/v0.15.0
[0.13.0]: https://github.com/NVIDIA/warp/releases/tag/v0.13.0
[0.11.0]: https://github.com/NVIDIA/warp/releases/tag/v0.11.0
[1.0.0-beta.6]: https://github.com/NVIDIA/warp/releases/tag/v1.0.0-beta.6
[1.0.0-beta.5]: https://github.com/NVIDIA/warp/releases/tag/v1.0.0-beta.5
[0.10.1]: https://github.com/NVIDIA/warp/releases/tag/v0.10.1
[0.9.0]: https://github.com/NVIDIA/warp/releases/tag/v0.9.0
[0.7.0]: https://github.com/NVIDIA/warp/releases/tag/v0.7.0
[0.5.0]: https://github.com/NVIDIA/warp/releases/tag/v0.5.0
[0.4.3]: https://github.com/NVIDIA/warp/releases/tag/v0.4.3
[0.3.1]: https://github.com/NVIDIA/warp/releases/tag/v0.3.1
[0.2.3]: https://github.com/NVIDIA/warp/releases/tag/v0.2.3
[0.2.0]: https://github.com/NVIDIA/warp/releases/tag/v0.2.0<|MERGE_RESOLUTION|>--- conflicted
+++ resolved
@@ -27,12 +27,9 @@
 - warp.fem: Added Nédélec (first kind) and Raviart-Thomas vector-valued function spaces
   providing conforming discretization of `curl` and `div` operators, respectively.
 - warp.sim: Added a graph coloring module that supports converting trimesh into a vertex graph and applying coloring.
-<<<<<<< HEAD
   The `wp.sim.ModelBuilder` now includes options to apply graph coloring in the `add_cloth_mesh` and `add_cloth_grid` functions.
 - warp.sim: Added `collision_group` handling to particle-shape contacts.
-=======
   The `wp.sim.ModelBuilder` now includes methods to color particles for use with `wp.sim.VBDIntegrator()`, users should call `builder.color()` before finalizing assets.
->>>>>>> be78b787
 
 ### Changed
 
