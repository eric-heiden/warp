--- conflicted
+++ resolved
@@ -1782,12 +1782,8 @@
                 func(runtime.llvm.lookup(self.handle.encode("utf-8"), (name + "_cpu_backward").encode("utf-8"))) or None
             )
 
-<<<<<<< HEAD
-            hooks = KernelHooks(forward, backward)
-=======
         hooks = KernelHooks(forward, backward)
         self.kernel_hooks[kernel.adj] = hooks
->>>>>>> 04adfe2d
 
         self.kernel_hooks[kernel] = hooks
         return hooks
