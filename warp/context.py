--- conflicted
+++ resolved
@@ -1774,11 +1774,7 @@
             options = dict(kernel.module.options)
             options.update(kernel.options)
 
-<<<<<<< HEAD
-            if options["enable_backward"] != False and not runtime.core.cuda_configure_kernel_shared_memory(
-=======
             if options["enable_backward"] and not runtime.core.cuda_configure_kernel_shared_memory(
->>>>>>> e7dcabf3
                 backward_kernel, backward_smem_bytes
             ):
                 print(
@@ -1797,15 +1793,8 @@
             )
 
             hooks = KernelHooks(forward, backward)
-<<<<<<< HEAD
 
         self.kernel_hooks[kernel.adj] = hooks
-
-        self.kernel_hooks[kernel] = hooks
-=======
-
-        self.kernel_hooks[kernel.adj] = hooks
->>>>>>> e7dcabf3
         return hooks
 
 
