# Copyright (c) 2022 NVIDIA CORPORATION.  All rights reserved.
# NVIDIA CORPORATION and its licensors retain all intellectual property
# and proprietary rights in and to this software, related documentation
# and any modifications thereto.  Any use, reproduction, disclosure or
# distribution of this software and related documentation without an express
# license agreement from NVIDIA CORPORATION is strictly prohibited.

from __future__ import annotations

import builtins
import ctypes
import inspect
import struct
import zlib
from typing import Any, Callable, Generic, List, Literal, NamedTuple, Optional, Sequence, Tuple, TypeVar, Union

import numpy as np

import warp

# type hints
T = TypeVar("T")
Length = TypeVar("Length", bound=int)
Rows = TypeVar("Rows")
Cols = TypeVar("Cols")
DType = TypeVar("DType")

Int = TypeVar("Int")
Float = TypeVar("Float")
Scalar = TypeVar("Scalar")


class Vector(Generic[Length, Scalar]):
    pass


class Matrix(Generic[Rows, Cols, Scalar]):
    pass


class Quaternion(Generic[Float]):
    pass


class Transformation(Generic[Float]):
    pass


class Array(Generic[DType]):
    pass


int_tuple_type_hints = {
    Tuple[int]: 1,
    Tuple[int, int]: 2,
    Tuple[int, int, int]: 3,
    Tuple[int, int, int, int]: 4,
    Tuple[int, ...]: -1,
}


def constant(x):
    """Function to declare compile-time constants accessible from Warp kernels

    Args:
        x: Compile-time constant value, can be any of the built-in math types.
    """

    if not is_value(x):
        raise TypeError(f"Invalid constant type: {type(x)}")

    return x


def float_to_half_bits(value):
    return warp.context.runtime.core.float_to_half_bits(value)


def half_bits_to_float(value):
    return warp.context.runtime.core.half_bits_to_float(value)


# ----------------------
# built-in types


def vector(length, dtype):
    # canonicalize dtype
    if dtype == int:
        dtype = int32
    elif dtype == float:
        dtype = float32
    elif dtype == builtins.bool:
        dtype = bool

    class vec_t(ctypes.Array):
        # ctypes.Array data for length, shape and c type:
        _length_ = 0 if length is Any else length
        _shape_ = (_length_,)

        if dtype is bool:
            _type_ = ctypes.c_bool
        elif dtype in (Scalar, Float):
            _type_ = ctypes.c_float
        elif dtype is Int:
            _type_ = ctypes.c_int
        else:
            _type_ = dtype._type_

        # warp scalar type:
        _wp_scalar_type_ = dtype
        _wp_type_params_ = [length, dtype]
        _wp_type_args_ = {"length": length, "dtype": dtype}
        _wp_generic_type_str_ = "vec_t"
        _wp_generic_type_hint_ = Vector
        _wp_constructor_ = "vector"

        # special handling for float16 type: in this case, data is stored
        # as uint16 but it's actually half precision floating point
        # data. This means we need to convert each of the arguments
        # to uint16s containing half float bits before storing them in
        # the array:
        scalar_import = float_to_half_bits if _wp_scalar_type_ == float16 else lambda x: x
        scalar_export = half_bits_to_float if _wp_scalar_type_ == float16 else lambda x: x

        def __init__(self, *args):
            num_args = len(args)
            if num_args == 0:
                super().__init__()
            elif num_args == 1:
                if hasattr(args[0], "__len__"):
                    # try to copy from expanded sequence, e.g. (1, 2, 3)
                    self.__init__(*args[0])
                else:
                    # set all elements to the same value
                    value = vec_t.scalar_import(args[0])
                    for i in range(self._length_):
                        super().__setitem__(i, value)
            elif num_args == self._length_:
                # set all scalar elements
                for i in range(self._length_):
                    super().__setitem__(i, vec_t.scalar_import(args[i]))
            else:
                raise ValueError(
                    f"Invalid number of arguments in vector constructor, expected {self._length_} elements, got {num_args}"
                )

        def __getitem__(self, key):
            if isinstance(key, int):
                return vec_t.scalar_export(super().__getitem__(key))
            elif isinstance(key, slice):
                if self._wp_scalar_type_ == float16:
                    return [vec_t.scalar_export(x) for x in super().__getitem__(key)]
                else:
                    return super().__getitem__(key)
            else:
                raise KeyError(f"Invalid key {key}, expected int or slice")

        def __setitem__(self, key, value):
            if isinstance(key, int):
                try:
                    return super().__setitem__(key, vec_t.scalar_import(value))
                except (TypeError, ctypes.ArgumentError):
                    raise TypeError(
                        f"Expected to assign a `{self._wp_scalar_type_.__name__}` value "
                        f"but got `{type(value).__name__}` instead"
                    ) from None
            elif isinstance(key, slice):
                try:
                    iter(value)
                except TypeError:
                    raise TypeError(
                        f"Expected to assign a slice from a sequence of values "
                        f"but got `{type(value).__name__}` instead"
                    ) from None

                if self._wp_scalar_type_ == float16:
                    converted = []
                    try:
                        for x in value:
                            converted.append(vec_t.scalar_import(x))
                    except ctypes.ArgumentError:
                        raise TypeError(
                            f"Expected to assign a slice from a sequence of `float16` values "
                            f"but got `{type(x).__name__}` instead"
                        ) from None

                    value = converted

                try:
                    return super().__setitem__(key, value)
                except TypeError:
                    for x in value:
                        try:
                            self._type_(x)
                        except TypeError:
                            raise TypeError(
                                f"Expected to assign a slice from a sequence of `{self._wp_scalar_type_.__name__}` values "
                                f"but got `{type(x).__name__}` instead"
                            ) from None
            else:
                raise KeyError(f"Invalid key {key}, expected int or slice")

        def __getattr__(self, name):
            idx = "xyzw".find(name)
            if idx != -1:
                return self.__getitem__(idx)

            return self.__getattribute__(name)

        def __setattr__(self, name, value):
            idx = "xyzw".find(name)
            if idx != -1:
                return self.__setitem__(idx, value)

            return super().__setattr__(name, value)

        def __add__(self, y):
            return warp.add(self, y)

        def __radd__(self, y):
            return warp.add(y, self)

        def __sub__(self, y):
            return warp.sub(self, y)

        def __rsub__(self, y):
            return warp.sub(y, self)

        def __mul__(self, y):
            return warp.mul(self, y)

        def __rmul__(self, x):
            return warp.mul(x, self)

        def __truediv__(self, y):
            return warp.div(self, y)

        def __rtruediv__(self, x):
            return warp.div(x, self)

        def __mod__(self, x):
            return warp.mod(self, x)

        def __rmod__(self, x):
            return warp.mod(x, self)

        def __pos__(self):
            return warp.pos(self)

        def __neg__(self):
            return warp.neg(self)

        def __str__(self):
            return f"[{', '.join(map(str, self))}]"

        def __eq__(self, other):
            for i in range(self._length_):
                if self[i] != other[i]:
                    return False
            return True

        @classmethod
        def from_ptr(cls, ptr):
            if ptr:
                # create a new vector instance and initialize the contents from the binary data
                # this skips float16 conversions, assuming that float16 data is already encoded as uint16
                value = cls()
                ctypes.memmove(ctypes.byref(value), ptr, ctypes.sizeof(cls._type_) * cls._length_)
                return value
            else:
                raise RuntimeError("NULL pointer exception")

    return vec_t


def matrix(shape, dtype):
    assert len(shape) == 2

    # canonicalize dtype
    if dtype == int:
        dtype = int32
    elif dtype == float:
        dtype = float32
    elif dtype == builtins.bool:
        dtype = bool

    class mat_t(ctypes.Array):
        _length_ = 0 if shape[0] == Any or shape[1] == Any else shape[0] * shape[1]
        _shape_ = (0, 0) if _length_ == 0 else shape

        if dtype is bool:
            _type_ = ctypes.c_bool
        elif dtype in (Scalar, Float):
            _type_ = ctypes.c_float
        elif dtype is Int:
            _type_ = ctypes.c_int
        else:
            _type_ = dtype._type_

        # warp scalar type:
        # used in type checking and when writing out c++ code for constructors:
        _wp_scalar_type_ = dtype
        _wp_type_params_ = [shape[0], shape[1], dtype]
        _wp_type_args_ = {"shape": (shape[0], shape[1]), "dtype": dtype}
        _wp_generic_type_str_ = "mat_t"
        _wp_generic_type_hint_ = Matrix
        _wp_constructor_ = "matrix"

        _wp_row_type_ = vector(0 if shape[1] == Any else shape[1], dtype)

        # special handling for float16 type: in this case, data is stored
        # as uint16 but it's actually half precision floating point
        # data. This means we need to convert each of the arguments
        # to uint16s containing half float bits before storing them in
        # the array:
        scalar_import = float_to_half_bits if _wp_scalar_type_ == float16 else lambda x: x
        scalar_export = half_bits_to_float if _wp_scalar_type_ == float16 else lambda x: x

        def __init__(self, *args):
            num_args = len(args)
            if num_args == 0:
                super().__init__()
            elif num_args == 1:
                if hasattr(args[0], "__len__"):
                    # try to copy from expanded sequence, e.g. [[1, 0], [0, 1]]
                    self.__init__(*args[0])
                else:
                    # set all elements to the same value
                    value = mat_t.scalar_import(args[0])
                    for i in range(self._length_):
                        super().__setitem__(i, value)
            elif num_args == self._length_:
                # set all scalar elements
                for i in range(self._length_):
                    super().__setitem__(i, mat_t.scalar_import(args[i]))
            elif num_args == self._shape_[0]:
                # row vectors
                for i, row in enumerate(args):
                    if not hasattr(row, "__len__") or len(row) != self._shape_[1]:
                        raise TypeError(
                            f"Invalid argument in matrix constructor, expected row of length {self._shape_[1]}, got {row}"
                        )
                    offset = i * self._shape_[1]
                    for i in range(self._shape_[1]):
                        super().__setitem__(offset + i, mat_t.scalar_import(row[i]))
            else:
                raise ValueError(
                    f"Invalid number of arguments in matrix constructor, expected {self._length_} elements, got {num_args}"
                )

        def __add__(self, y):
            return warp.add(self, y)

        def __radd__(self, y):
            return warp.add(y, self)

        def __sub__(self, y):
            return warp.sub(self, y)

        def __rsub__(self, y):
            return warp.sub(y, self)

        def __mul__(self, y):
            return warp.mul(self, y)

        def __rmul__(self, x):
            return warp.mul(x, self)

        def __matmul__(self, y):
            return warp.mul(self, y)

        def __rmatmul__(self, x):
            return warp.mul(x, self)

        def __truediv__(self, y):
            return warp.div(self, y)

        def __rtruediv__(self, x):
            return warp.div(x, self)

        def __pos__(self):
            return warp.pos(self)

        def __neg__(self):
            return warp.neg(self)

        def __str__(self):
            row_str = []
            for r in range(self._shape_[0]):
                row_val = self.get_row(r)
                row_str.append(f"[{', '.join(map(str, row_val))}]")

            return "[" + ",\n ".join(row_str) + "]"

        def __eq__(self, other):
            for i in range(self._shape_[0]):
                for j in range(self._shape_[1]):
                    if self[i][j] != other[i][j]:
                        return False
            return True

        def get_row(self, r):
            if r < 0 or r >= self._shape_[0]:
                raise IndexError("Invalid row index")
            row_start = r * self._shape_[1]
            row_end = row_start + self._shape_[1]
            row_data = super().__getitem__(slice(row_start, row_end))
            if self._wp_scalar_type_ == float16:
                return self._wp_row_type_(*[mat_t.scalar_export(x) for x in row_data])
            else:
                return self._wp_row_type_(row_data)

        def set_row(self, r, v):
            if r < 0 or r >= self._shape_[0]:
                raise IndexError("Invalid row index")
            try:
                iter(v)
            except TypeError:
                raise TypeError(
                    f"Expected to assign a slice from a sequence of values " f"but got `{type(v).__name__}` instead"
                ) from None

            row_start = r * self._shape_[1]
            row_end = row_start + self._shape_[1]
            if self._wp_scalar_type_ == float16:
                converted = []
                try:
                    for x in v:
                        converted.append(mat_t.scalar_import(x))
                except ctypes.ArgumentError:
                    raise TypeError(
                        f"Expected to assign a slice from a sequence of `float16` values "
                        f"but got `{type(x).__name__}` instead"
                    ) from None

                v = converted
            super().__setitem__(slice(row_start, row_end), v)

        def __getitem__(self, key):
            if isinstance(key, Tuple):
                # element indexing m[i,j]
                if len(key) != 2:
                    raise KeyError(f"Invalid key, expected one or two indices, got {len(key)}")
                if any(isinstance(x, slice) for x in key):
                    raise KeyError("Slices are not supported when indexing matrices using the `m[i, j]` notation")
                return mat_t.scalar_export(super().__getitem__(key[0] * self._shape_[1] + key[1]))
            elif isinstance(key, int):
                # row vector indexing m[r]
                return self.get_row(key)
            else:
                raise KeyError(f"Invalid key {key}, expected int or pair of ints")

        def __setitem__(self, key, value):
            if isinstance(key, Tuple):
                # element indexing m[i,j] = x
                if len(key) != 2:
                    raise KeyError(f"Invalid key, expected one or two indices, got {len(key)}")
                if any(isinstance(x, slice) for x in key):
                    raise KeyError("Slices are not supported when indexing matrices using the `m[i, j]` notation")
                try:
                    return super().__setitem__(key[0] * self._shape_[1] + key[1], mat_t.scalar_import(value))
                except (TypeError, ctypes.ArgumentError):
                    raise TypeError(
                        f"Expected to assign a `{self._wp_scalar_type_.__name__}` value "
                        f"but got `{type(value).__name__}` instead"
                    ) from None
            elif isinstance(key, int):
                # row vector indexing m[r] = v
                return self.set_row(key, value)
            elif isinstance(key, slice):
                raise KeyError("Slices are not supported when indexing matrices using the `m[start:end]` notation")
            else:
                raise KeyError(f"Invalid key {key}, expected int or pair of ints")

        @classmethod
        def from_ptr(cls, ptr):
            if ptr:
                # create a new matrix instance and initialize the contents from the binary data
                # this skips float16 conversions, assuming that float16 data is already encoded as uint16
                value = cls()
                ctypes.memmove(ctypes.byref(value), ptr, ctypes.sizeof(cls._type_) * cls._length_)
                return value
            else:
                raise RuntimeError("NULL pointer exception")

    return mat_t


class void:
    def __init__(self):
        pass


class scalar_base:
    def __init__(self, x=0):
        self.value = x

    def __bool__(self) -> builtins.bool:
        return self.value != 0

    def __float__(self) -> float:
        return float(self.value)

    def __int__(self) -> int:
        return int(self.value)

    def __add__(self, y):
        return warp.add(self, y)

    def __radd__(self, y):
        return warp.add(y, self)

    def __sub__(self, y):
        return warp.sub(self, y)

    def __rsub__(self, y):
        return warp.sub(y, self)

    def __mul__(self, y):
        return warp.mul(self, y)

    def __rmul__(self, x):
        return warp.mul(x, self)

    def __truediv__(self, y):
        return warp.div(self, y)

    def __rtruediv__(self, x):
        return warp.div(x, self)

    def __mod__(self, x):
        return warp.mod(self, x)

    def __rmod__(self, x):
        return warp.mod(x, self)

    def __pos__(self):
        return warp.pos(self)

    def __neg__(self):
        return warp.neg(self)


class float_base(scalar_base):
    pass


class int_base(scalar_base):
    def __index__(self) -> int:
        return int(self.value)


class bool:
    _length_ = 1
    _type_ = ctypes.c_bool

    def __init__(self, x=False):
        self.value = x

    def __bool__(self) -> builtins.bool:
        return self.value != 0

    def __float__(self) -> float:
        return float(self.value != 0)

    def __int__(self) -> int:
        return int(self.value != 0)


class float16(float_base):
    _length_ = 1
    _type_ = ctypes.c_uint16


class float32(float_base):
    _length_ = 1
    _type_ = ctypes.c_float


class float64(float_base):
    _length_ = 1
    _type_ = ctypes.c_double


class int8(int_base):
    _length_ = 1
    _type_ = ctypes.c_int8


class uint8(int_base):
    _length_ = 1
    _type_ = ctypes.c_uint8


class int16(int_base):
    _length_ = 1
    _type_ = ctypes.c_int16


class uint16(int_base):
    _length_ = 1
    _type_ = ctypes.c_uint16


class int32(int_base):
    _length_ = 1
    _type_ = ctypes.c_int32


class uint32(int_base):
    _length_ = 1
    _type_ = ctypes.c_uint32


class int64(int_base):
    _length_ = 1
    _type_ = ctypes.c_int64


class uint64(int_base):
    _length_ = 1
    _type_ = ctypes.c_uint64


def quaternion(dtype=Any):
    class quat_t(vector(length=4, dtype=dtype)):
        pass
        # def __init__(self, *args):
        #     super().__init__(args)

    ret = quat_t
    ret._wp_type_params_ = [dtype]
    ret._wp_type_args_ = {"dtype": dtype}
    ret._wp_generic_type_str_ = "quat_t"
    ret._wp_generic_type_hint_ = Quaternion
    ret._wp_constructor_ = "quaternion"

    return ret


class quath(quaternion(dtype=float16)):
    pass


class quatf(quaternion(dtype=float32)):
    pass


class quatd(quaternion(dtype=float64)):
    pass


def transformation(dtype=Any):
    class transform_t(vector(length=7, dtype=dtype)):
        _wp_init_from_components_sig_ = inspect.Signature(
            (
                inspect.Parameter(
                    "p",
                    inspect.Parameter.POSITIONAL_OR_KEYWORD,
                    default=(0.0, 0.0, 0.0),
                ),
                inspect.Parameter(
                    "q",
                    inspect.Parameter.POSITIONAL_OR_KEYWORD,
                    default=(0.0, 0.0, 0.0, 1.0),
                ),
            ),
        )
        _wp_type_params_ = [dtype]
        _wp_type_args_ = {"dtype": dtype}
        _wp_generic_type_str_ = "transform_t"
        _wp_generic_type_hint_ = Transformation
        _wp_constructor_ = "transformation"

        def __init__(self, *args, **kwargs):
            if len(args) == 1 and len(kwargs) == 0:
                if is_float(args[0]):
                    # Initialize from a single scalar.
                    super().__init__(args[0])
                    return
                if args[0]._wp_generic_type_str_ == self._wp_generic_type_str_:
                    # Copy constructor.
                    super().__init__(*args[0])
                    return

            try:
                # For backward compatibility, try to check if the arguments
                # match the original signature that'd allow initializing
                # the `p` and `q` components separately.
                bound_args = self._wp_init_from_components_sig_.bind(*args, **kwargs)
                bound_args.apply_defaults()
                p, q = bound_args.args
            except (TypeError, ValueError):
                # Fallback to the vector's constructor.
                super().__init__(*args)
                return

            # Even if the arguments match the original “from components”
            # signature, we still need to make sure that they represent
            # sequences that can be unpacked.
            if hasattr(p, "__len__") and hasattr(q, "__len__"):
                # Initialize from the `p` and `q` components.
                super().__init__()
                self[0:3] = vector(length=3, dtype=dtype)(*p)
                self[3:7] = quaternion(dtype=dtype)(*q)
                return

            # Fallback to the vector's constructor.
            super().__init__(*args)

        @property
        def p(self):
            return vec3(self[0:3])

        @property
        def q(self):
            return quat(self[3:7])

    return transform_t


class transformh(transformation(dtype=float16)):
    pass


class transformf(transformation(dtype=float32)):
    pass


class transformd(transformation(dtype=float64)):
    pass


class vec2h(vector(length=2, dtype=float16)):
    pass


class vec3h(vector(length=3, dtype=float16)):
    pass


class vec4h(vector(length=4, dtype=float16)):
    pass


class vec2f(vector(length=2, dtype=float32)):
    pass


class vec3f(vector(length=3, dtype=float32)):
    pass


class vec4f(vector(length=4, dtype=float32)):
    pass


class vec2d(vector(length=2, dtype=float64)):
    pass


class vec3d(vector(length=3, dtype=float64)):
    pass


class vec4d(vector(length=4, dtype=float64)):
    pass


class vec2b(vector(length=2, dtype=int8)):
    pass


class vec3b(vector(length=3, dtype=int8)):
    pass


class vec4b(vector(length=4, dtype=int8)):
    pass


class vec2ub(vector(length=2, dtype=uint8)):
    pass


class vec3ub(vector(length=3, dtype=uint8)):
    pass


class vec4ub(vector(length=4, dtype=uint8)):
    pass


class vec2s(vector(length=2, dtype=int16)):
    pass


class vec3s(vector(length=3, dtype=int16)):
    pass


class vec4s(vector(length=4, dtype=int16)):
    pass


class vec2us(vector(length=2, dtype=uint16)):
    pass


class vec3us(vector(length=3, dtype=uint16)):
    pass


class vec4us(vector(length=4, dtype=uint16)):
    pass


class vec2i(vector(length=2, dtype=int32)):
    pass


class vec3i(vector(length=3, dtype=int32)):
    pass


class vec4i(vector(length=4, dtype=int32)):
    pass


class vec2ui(vector(length=2, dtype=uint32)):
    pass


class vec3ui(vector(length=3, dtype=uint32)):
    pass


class vec4ui(vector(length=4, dtype=uint32)):
    pass


class vec2l(vector(length=2, dtype=int64)):
    pass


class vec3l(vector(length=3, dtype=int64)):
    pass


class vec4l(vector(length=4, dtype=int64)):
    pass


class vec2ul(vector(length=2, dtype=uint64)):
    pass


class vec3ul(vector(length=3, dtype=uint64)):
    pass


class vec4ul(vector(length=4, dtype=uint64)):
    pass


class mat22h(matrix(shape=(2, 2), dtype=float16)):
    pass


class mat33h(matrix(shape=(3, 3), dtype=float16)):
    pass


class mat44h(matrix(shape=(4, 4), dtype=float16)):
    pass


class mat22f(matrix(shape=(2, 2), dtype=float32)):
    pass


class mat33f(matrix(shape=(3, 3), dtype=float32)):
    pass


class mat44f(matrix(shape=(4, 4), dtype=float32)):
    pass


class mat22d(matrix(shape=(2, 2), dtype=float64)):
    pass


class mat33d(matrix(shape=(3, 3), dtype=float64)):
    pass


class mat44d(matrix(shape=(4, 4), dtype=float64)):
    pass


class spatial_vectorh(vector(length=6, dtype=float16)):
    pass


class spatial_vectorf(vector(length=6, dtype=float32)):
    pass


class spatial_vectord(vector(length=6, dtype=float64)):
    pass


class spatial_matrixh(matrix(shape=(6, 6), dtype=float16)):
    pass


class spatial_matrixf(matrix(shape=(6, 6), dtype=float32)):
    pass


class spatial_matrixd(matrix(shape=(6, 6), dtype=float64)):
    pass


# built-in type aliases that default to 32bit precision
vec2 = vec2f
vec3 = vec3f
vec4 = vec4f
mat22 = mat22f
mat33 = mat33f
mat44 = mat44f
quat = quatf
transform = transformf
spatial_vector = spatial_vectorf
spatial_matrix = spatial_matrixf


int_types = (int8, uint8, int16, uint16, int32, uint32, int64, uint64)
float_types = (float16, float32, float64)
scalar_types = int_types + float_types
scalar_and_bool_types = scalar_types + (bool,)

vector_types = (
    vec2b,
    vec2ub,
    vec2s,
    vec2us,
    vec2i,
    vec2ui,
    vec2l,
    vec2ul,
    vec2h,
    vec2f,
    vec2d,
    vec3b,
    vec3ub,
    vec3s,
    vec3us,
    vec3i,
    vec3ui,
    vec3l,
    vec3ul,
    vec3h,
    vec3f,
    vec3d,
    vec4b,
    vec4ub,
    vec4s,
    vec4us,
    vec4i,
    vec4ui,
    vec4l,
    vec4ul,
    vec4h,
    vec4f,
    vec4d,
    mat22h,
    mat22f,
    mat22d,
    mat33h,
    mat33f,
    mat33d,
    mat44h,
    mat44f,
    mat44d,
    quath,
    quatf,
    quatd,
    transformh,
    transformf,
    transformd,
    spatial_vectorh,
    spatial_vectorf,
    spatial_vectord,
    spatial_matrixh,
    spatial_matrixf,
    spatial_matrixd,
)

atomic_vector_types = (
    vec2i,
    vec2ui,
    vec2l,
    vec2ul,
    vec2h,
    vec2f,
    vec2d,
    vec3i,
    vec3ui,
    vec3l,
    vec3ul,
    vec3h,
    vec3f,
    vec3d,
    vec4i,
    vec4ui,
    vec4l,
    vec4ul,
    vec4h,
    vec4f,
    vec4d,
    mat22h,
    mat22f,
    mat22d,
    mat33h,
    mat33f,
    mat33d,
    mat44h,
    mat44f,
    mat44d,
    quath,
    quatf,
    quatd,
)
atomic_types = float_types + (int32, uint32, int64, uint64) + atomic_vector_types

np_dtype_to_warp_type = {
    # Numpy scalar types
    np.bool_: bool,
    np.int8: int8,
    np.uint8: uint8,
    np.int16: int16,
    np.uint16: uint16,
    np.int32: int32,
    np.int64: int64,
    np.uint32: uint32,
    np.uint64: uint64,
    np.byte: int8,
    np.ubyte: uint8,
    np.float16: float16,
    np.float32: float32,
    np.float64: float64,
    # Numpy dtype objects
    np.dtype(np.bool_): bool,
    np.dtype(np.int8): int8,
    np.dtype(np.uint8): uint8,
    np.dtype(np.int16): int16,
    np.dtype(np.uint16): uint16,
    np.dtype(np.int32): int32,
    np.dtype(np.int64): int64,
    np.dtype(np.uint32): uint32,
    np.dtype(np.uint64): uint64,
    np.dtype(np.byte): int8,
    np.dtype(np.ubyte): uint8,
    np.dtype(np.float16): float16,
    np.dtype(np.float32): float32,
    np.dtype(np.float64): float64,
}

warp_type_to_np_dtype = {
    bool: np.bool_,
    int8: np.int8,
    int16: np.int16,
    int32: np.int32,
    int64: np.int64,
    uint8: np.uint8,
    uint16: np.uint16,
    uint32: np.uint32,
    uint64: np.uint64,
    float16: np.float16,
    float32: np.float32,
    float64: np.float64,
}


def dtype_from_numpy(numpy_dtype):
    """Return the Warp dtype corresponding to a NumPy dtype."""
    wp_dtype = np_dtype_to_warp_type.get(numpy_dtype)
    if wp_dtype is not None:
        return wp_dtype
    else:
        raise TypeError(f"Cannot convert {numpy_dtype} to a Warp type")


def dtype_to_numpy(warp_dtype):
    """Return the NumPy dtype corresponding to a Warp dtype."""
    np_dtype = warp_type_to_np_dtype.get(warp_dtype)
    if np_dtype is not None:
        return np_dtype
    else:
        raise TypeError(f"Cannot convert {warp_dtype} to a NumPy type")


# represent a Python range iterator
class range_t:
    def __init__(self):
        pass


# definition just for kernel type (cannot be a parameter), see bvh.h
class bvh_query_t:
    """Object used to track state during BVH traversal."""

    def __init__(self):
        pass


BvhQuery = bvh_query_t


# definition just for kernel type (cannot be a parameter), see mesh.h
class mesh_query_aabb_t:
    """Object used to track state during mesh traversal."""

    def __init__(self):
        pass


MeshQueryAABB = mesh_query_aabb_t


# definition just for kernel type (cannot be a parameter), see hash_grid.h
class hash_grid_query_t:
    """Object used to track state during neighbor traversal."""

    def __init__(self):
        pass


HashGridQuery = hash_grid_query_t


# maximum number of dimensions, must match array.h
ARRAY_MAX_DIMS = 4
LAUNCH_MAX_DIMS = 4

# must match array.h
ARRAY_TYPE_REGULAR = 0
ARRAY_TYPE_INDEXED = 1
ARRAY_TYPE_FABRIC = 2
ARRAY_TYPE_FABRIC_INDEXED = 3


# represents bounds for kernel launch (number of threads across multiple dimensions)
class launch_bounds_t(ctypes.Structure):
    _fields_ = [("shape", ctypes.c_int32 * LAUNCH_MAX_DIMS), ("ndim", ctypes.c_int32), ("size", ctypes.c_size_t)]

    def __init__(self, shape):
        if isinstance(shape, int):
            # 1d launch
            self.ndim = 1
            self.size = shape
            self.shape[0] = shape

        else:
            # nd launch
            self.ndim = len(shape)
            self.size = 1

            for i in range(self.ndim):
                self.shape[i] = shape[i]
                self.size = self.size * shape[i]

        # initialize the remaining dims to 1
        for i in range(self.ndim, LAUNCH_MAX_DIMS):
            self.shape[i] = 1


class shape_t(ctypes.Structure):
    _fields_ = [("dims", ctypes.c_int32 * ARRAY_MAX_DIMS)]

    def __init__(self):
        pass


class array_t(ctypes.Structure):
    _fields_ = [
        ("data", ctypes.c_uint64),
        ("grad", ctypes.c_uint64),
        ("shape", ctypes.c_int32 * ARRAY_MAX_DIMS),
        ("strides", ctypes.c_int32 * ARRAY_MAX_DIMS),
        ("ndim", ctypes.c_int32),
    ]

    def __init__(self, data=0, grad=0, ndim=0, shape=(0,), strides=(0,)):
        self.data = data
        self.grad = grad
        self.ndim = ndim
        for i in range(ndim):
            self.shape[i] = shape[i]
            self.strides[i] = strides[i]

    # structured type description used when array_t is packed in a struct and shared via numpy structured array.
    @classmethod
    def numpy_dtype(cls):
        return cls._numpy_dtype_

    # structured value used when array_t is packed in a struct and shared via a numpy structured array
    def numpy_value(self):
        return (self.data, self.grad, list(self.shape), list(self.strides), self.ndim)


# NOTE: must match array_t._fields_
array_t._numpy_dtype_ = {
    "names": ["data", "grad", "shape", "strides", "ndim"],
    "formats": ["u8", "u8", f"{ARRAY_MAX_DIMS}i4", f"{ARRAY_MAX_DIMS}i4", "i4"],
    "offsets": [
        array_t.data.offset,
        array_t.grad.offset,
        array_t.shape.offset,
        array_t.strides.offset,
        array_t.ndim.offset,
    ],
    "itemsize": ctypes.sizeof(array_t),
}


class indexedarray_t(ctypes.Structure):
    _fields_ = [
        ("data", array_t),
        ("indices", ctypes.c_void_p * ARRAY_MAX_DIMS),
        ("shape", ctypes.c_int32 * ARRAY_MAX_DIMS),
    ]

    def __init__(self, data, indices, shape):
        if data is None:
            self.data = array().__ctype__()
            for i in range(ARRAY_MAX_DIMS):
                self.indices[i] = ctypes.c_void_p(None)
                self.shape[i] = 0
        else:
            self.data = data.__ctype__()
            for i in range(data.ndim):
                if indices[i] is not None:
                    self.indices[i] = ctypes.c_void_p(indices[i].ptr)
                else:
                    self.indices[i] = ctypes.c_void_p(None)
                self.shape[i] = shape[i]


def type_ctype(dtype):
    if dtype == float:
        return ctypes.c_float
    elif dtype == int:
        return ctypes.c_int32
    else:
        # scalar type
        return dtype._type_


def type_length(dtype):
    if dtype == float or dtype == int or isinstance(dtype, warp.codegen.Struct):
        return 1
    else:
        return dtype._length_


def type_scalar_type(dtype):
    return getattr(dtype, "_wp_scalar_type_", dtype)


# Cache results of type_size_in_bytes(), because the function is actually quite slow.
_type_size_cache = {
    float: 4,
    int: 4,
}


def type_size_in_bytes(dtype):
    size = _type_size_cache.get(dtype)

    if size is None:
        if dtype.__module__ == "ctypes":
            size = ctypes.sizeof(dtype)
        elif hasattr(dtype, "_type_"):
            size = getattr(dtype, "_length_", 1) * ctypes.sizeof(dtype._type_)
        elif isinstance(dtype, warp.codegen.Struct):
            size = ctypes.sizeof(dtype.ctype)
        elif dtype == Any:
            raise TypeError("A concrete type is required")
        else:
            raise TypeError(f"Invalid data type: {dtype}")
        _type_size_cache[dtype] = size

    return size


def type_to_warp(dtype):
    if dtype == float:
        return float32
    elif dtype == int:
        return int32
    elif dtype == builtins.bool:
        return bool
    else:
        return dtype


def type_typestr(dtype):
    if dtype == bool:
        return "|b1"
    elif dtype == float16:
        return "<f2"
    elif dtype == float32:
        # Add size check
        if ctypes.sizeof(dtype._type_) == 8:
            return "<f8"
        return "<f4"
    elif dtype == float64:
        return "<f8"
    elif dtype == int8:
        return "|i1"
    elif dtype == uint8:
        return "|u1"
    elif dtype == int16:
        return "<i2"
    elif dtype == uint16:
        return "<u2"
    elif dtype == int32:
        return "<i4"
    elif dtype == uint32:
        return "<u4"
    elif dtype == int64:
        return "<i8"
    elif dtype == uint64:
        return "<u8"
    elif isinstance(dtype, warp.codegen.Struct):
        return f"|V{ctypes.sizeof(dtype.ctype)}"
    elif issubclass(dtype, ctypes.Array):
        return type_typestr(dtype._wp_scalar_type_)
    else:
        raise Exception("Unknown ctype")


# converts any known type to a human readable string, good for error messages, reporting etc
def type_repr(t):
    if is_array(t):
        return str(f"array(ndim={t.ndim}, dtype={t.dtype})")
    if is_tile(t):
        return str(f"tile(dtype={t.dtype}, m={t.M}, n={t.N})")
    if type_is_vector(t):
        return str(f"vector(length={t._shape_[0]}, dtype={t._wp_scalar_type_})")
    if type_is_matrix(t):
        return str(f"matrix(shape=({t._shape_[0]}, {t._shape_[1]}), dtype={t._wp_scalar_type_})")
    if isinstance(t, warp.codegen.Struct):
        return type_repr(t.cls)
    if t in scalar_types:
        return t.__name__

    name = getattr(t, "__qualname__", t.__name__)
    return t.__module__ + "." + name


def type_is_int(t):
    if t == int:
        t = int32

    return t in int_types


def type_is_float(t):
    if t == float:
        t = float32

    return t in float_types


# returns True if the passed *type* is a vector
def type_is_vector(t):
    return getattr(t, "_wp_generic_type_hint_", None) is Vector


# returns True if the passed *type* is a quaternion
def type_is_quaternion(t):
    return getattr(t, "_wp_generic_type_hint_", None) is Quaternion


# returns True if the passed *type* is a matrix
def type_is_matrix(t):
    return getattr(t, "_wp_generic_type_hint_", None) is Matrix


value_types = (int, float, builtins.bool) + scalar_types


# returns true for all value types (int, float, bool, scalars, vectors, matrices)
def type_is_value(x):
    return x in value_types or hasattr(x, "_wp_scalar_type_")


# equivalent of the above but for values
def is_int(x):
    return type_is_int(type(x))


def is_float(x):
    return type_is_float(type(x))


def is_value(x):
    return type_is_value(type(x))


# returns true if the passed *instance* is one of the array types
def is_array(a):
    return isinstance(a, array_types)


def scalars_equal(a, b, match_generic):
    # convert to canonical types
    if a == float:
        a = float32
    elif a == int:
        a = int32
    elif a == builtins.bool:
        a = bool

    if b == float:
        b = float32
    elif b == int:
        b = int32
    elif b == builtins.bool:
        b = bool

    if match_generic:
        if a == Any or b == Any:
            return True
        if a == Int and b in int_types:
            return True
        if b == Int and a in int_types:
            return True
        if a == Int and b == Int:
            return True
        if a == Scalar and b in scalar_and_bool_types:
            return True
        if b == Scalar and a in scalar_and_bool_types:
            return True
        if a == Scalar and b == Scalar:
            return True
        if a == Float and b in float_types:
            return True
        if b == Float and a in float_types:
            return True
        if a == Float and b == Float:
            return True

    return a == b


def types_equal(a, b, match_generic=False):
    if match_generic:
        # Special cases to interpret the types listed in `int_tuple_type_hints`
        # as generic hints that accept any integer types.
        if a in int_tuple_type_hints and isinstance(b, Sequence):
            a_length = int_tuple_type_hints[a]
            if (a_length == -1 or a_length == len(b)) and all(
                scalars_equal(x, Int, match_generic=match_generic) for x in b
            ):
                return True
        if b in int_tuple_type_hints and isinstance(a, Sequence):
            b_length = int_tuple_type_hints[b]
            if (b_length == -1 or b_length == len(a)) and all(
                scalars_equal(x, Int, match_generic=match_generic) for x in a
            ):
                return True
        if a in int_tuple_type_hints and b in int_tuple_type_hints:
            a_length = int_tuple_type_hints[a]
            b_length = int_tuple_type_hints[b]
            if a_length is None or b_length is None or a_length == b_length:
                return True

    a_origin = warp.codegen.get_type_origin(a)
    b_origin = warp.codegen.get_type_origin(b)
    if a_origin is tuple and b_origin is tuple:
        a_args = warp.codegen.get_type_args(a)
        b_args = warp.codegen.get_type_args(b)
        if len(a_args) == len(b_args) and all(
            scalars_equal(x, y, match_generic=match_generic) for x, y in zip(a_args, b_args)
        ):
            return True
    elif a_origin is tuple and isinstance(b, Sequence):
        a_args = warp.codegen.get_type_args(a)
        if len(a_args) == len(b) and all(scalars_equal(x, y, match_generic=match_generic) for x, y in zip(a_args, b)):
            return True
    elif b_origin is tuple and isinstance(a, Sequence):
        b_args = warp.codegen.get_type_args(b)
        if len(b_args) == len(a) and all(scalars_equal(x, y, match_generic=match_generic) for x, y in zip(b_args, a)):
            return True

    # convert to canonical types
    if a == float:
        a = float32
    elif a == int:
        a = int32
    elif a == builtins.bool:
        a = bool

    if b == float:
        b = float32
    elif b == int:
        b = int32
    elif b == builtins.bool:
        b = bool

    if getattr(a, "_wp_generic_type_hint_", "a") is getattr(b, "_wp_generic_type_hint_", "b"):
        for p1, p2 in zip(a._wp_type_params_, b._wp_type_params_):
            if not scalars_equal(p1, p2, match_generic):
                return False

        return True

    if is_array(a) and type(a) is type(b) and types_equal(a.dtype, b.dtype, match_generic=match_generic):
        return True

    # match NewStructInstance and Struct dtype
    if getattr(a, "cls", "a") is getattr(b, "cls", "b"):
        return True

    if is_tile(a) and is_tile(b):
        return True

    return scalars_equal(a, b, match_generic)


def strides_from_shape(shape: Tuple, dtype):
    ndims = len(shape)
    strides = [None] * ndims

    i = ndims - 1
    strides[i] = type_size_in_bytes(dtype)

    while i > 0:
        strides[i - 1] = strides[i] * shape[i]
        i -= 1

    return tuple(strides)


def check_array_shape(shape: Tuple):
    """Checks that the size in each dimension is positive and less than 2^32."""

    for dim_index, dim_size in enumerate(shape):
        if dim_size < 0:
            raise ValueError(f"Array shapes must be non-negative, got {dim_size} in dimension {dim_index}")
        if dim_size >= 2**31:
            raise ValueError(
                "Array shapes must not exceed the maximum representable value of a signed 32-bit integer, "
                f"got {dim_size} in dimension {dim_index}."
            )


def array_ctype_from_interface(interface: dict, dtype=None, owner=None):
    """Get native array descriptor (array_t) from __array_interface__ or __cuda_array_interface__ dictionary"""

    ptr = interface.get("data")[0]
    shape = interface.get("shape")
    strides = interface.get("strides")
    typestr = interface.get("typestr")

    element_dtype = dtype_from_numpy(np.dtype(typestr))

    if strides is None:
        strides = strides_from_shape(shape, element_dtype)

    if dtype is None:
        # accept verbatim
        pass
    elif hasattr(dtype, "_shape_"):
        # vector/matrix types, ensure element dtype matches
        if element_dtype != dtype._wp_scalar_type_:
            raise RuntimeError(
                f"Could not convert array interface with typestr='{typestr}' to Warp array with dtype={dtype}"
            )
        dtype_shape = dtype._shape_
        dtype_dims = len(dtype._shape_)
        ctype_size = ctypes.sizeof(dtype._type_)
        # ensure inner shape matches
        if dtype_dims > len(shape) or dtype_shape != shape[-dtype_dims:]:
            raise RuntimeError(
                f"Could not convert array interface with shape {shape} to Warp array with dtype={dtype}, ensure that source inner shape is {dtype_shape}"
            )
        # ensure inner strides are contiguous
        if strides[-1] != ctype_size or (dtype_dims > 1 and strides[-2] != ctype_size * dtype_shape[-1]):
            raise RuntimeError(
                f"Could not convert array interface with shape {shape} to Warp array with dtype={dtype}, because the source inner strides are not contiguous"
            )
        # trim shape and strides
        shape = tuple(shape[:-dtype_dims]) or (1,)
        strides = tuple(strides[:-dtype_dims]) or (ctype_size,)
    else:
        # scalar types, ensure dtype matches
        if element_dtype != dtype:
            raise RuntimeError(
                f"Could not convert array interface with typestr='{typestr}' to Warp array with dtype={dtype}"
            )

    # create array descriptor
    array_ctype = array_t(ptr, 0, len(shape), shape, strides)

    # keep owner alive
    if owner is not None:
        array_ctype._ref = owner

    return array_ctype


class array(Array):
    # member attributes available during code-gen (e.g.: d = array.shape[0])
    # (initialized when needed)
    _vars = None

    def __new__(cls, *args, **kwargs):
        instance = super(array, cls).__new__(cls)
        instance.deleter = None
        return instance

    def __init__(
        self,
        data=None,
        dtype: DType = Any,
        shape=None,
        strides=None,
        length=None,
        ptr=None,
        capacity=None,
        device=None,
        pinned=False,
        copy=True,
        owner=False,  # deprecated - pass deleter instead
        deleter=None,
        ndim=None,
        grad=None,
        requires_grad=False,
    ):
        """Constructs a new Warp array object

        When the ``data`` argument is a valid list, tuple, or ndarray the array will be constructed from this object's data.
        For objects that are not stored sequentially in memory (e.g.: a list), then the data will first
        be flattened before being transferred to the memory space given by device.

        The second construction path occurs when the ``ptr`` argument is a non-zero uint64 value representing the
        start address in memory where existing array data resides, e.g.: from an external or C-library. The memory
        allocation should reside on the same device given by the device argument, and the user should set the length
        and dtype parameter appropriately.

        If neither ``data`` nor ``ptr`` are specified, the ``shape`` or ``length`` arguments are checked next.
        This construction path can be used to create new uninitialized arrays, but users are encouraged to call
        ``wp.empty()``, ``wp.zeros()``, or ``wp.full()`` instead to create new arrays.

        If none of the above arguments are specified, a simple type annotation is constructed.  This is used when annotating
        kernel arguments or struct members (e.g.,``arr: wp.array(dtype=float)``).  In this case, only ``dtype`` and ``ndim``
        are taken into account and no memory is allocated for the array.

        Args:
            data (Union[list, tuple, ndarray]): An object to construct the array from, can be a Tuple, List, or generally any type convertible to an np.array
            dtype (Union): One of the available `data types <#data-types>`_, such as :class:`warp.float32`, :class:`warp.mat33`, or a custom `struct <#structs>`_. If dtype is ``Any`` and data is an ndarray, then it will be inferred from the array data type
            shape (tuple): Dimensions of the array
            strides (tuple): Number of bytes in each dimension between successive elements of the array
            length (int): Number of elements of the data type (deprecated, users should use `shape` argument)
            ptr (uint64): Address of an external memory address to alias (data should be None)
            capacity (int): Maximum size in bytes of the ptr allocation (data should be None)
            device (Devicelike): Device the array lives on
            copy (bool): Whether the incoming data will be copied or aliased, this is only possible when the incoming `data` already lives on the device specified and types match
            owner (bool): Should the array object try to deallocate memory when it is deleted (deprecated, pass `deleter` if you wish to transfer ownership to Warp)
            deleter (Callable): Function to be called when deallocating the array, taking two arguments, pointer and size
            requires_grad (bool): Whether or not gradients will be tracked for this array, see :class:`warp.Tape` for details
            grad (array): The gradient array to use
            pinned (bool): Whether to allocate pinned host memory, which allows asynchronous host-device transfers (only applicable with device="cpu")

        """

        self.ctype = None

        # properties
        self._requires_grad = False
        self._grad = None
        # __array_interface__ or __cuda_array_interface__, evaluated lazily and cached
        self._array_interface = None
        self.is_transposed = False

        # reference to other array
        self._ref = None

        # canonicalize dtype
        if dtype == int:
            dtype = int32
        elif dtype == float:
            dtype = float32
        elif dtype == builtins.bool:
            dtype = bool

        # convert shape to tuple (or leave shape=None if neither shape nor length were specified)
        if shape is not None:
            if isinstance(shape, int):
                shape = (shape,)
            else:
                # The type of shape's elements are eventually passed onto capacity which is used to allocate memory. We
                # explicitly enforce that shape is a tuple of (64-bit) ints to ensure that capacity is 64-bit.
                shape = tuple(int(x) for x in shape)
                if len(shape) > ARRAY_MAX_DIMS:
                    raise RuntimeError(
                        f"Failed to create array with shape {shape}, the maximum number of dimensions is {ARRAY_MAX_DIMS}"
                    )
        elif length is not None:
            # backward compatibility
            shape = (length,)

        # determine the construction path from the given arguments
        if data is not None:
            # data or ptr, not both
            if ptr is not None:
                raise RuntimeError("Can only construct arrays with either `data` or `ptr` arguments, not both")
            self._init_from_data(data, dtype, shape, device, copy, pinned)
        elif ptr is not None:
            self._init_from_ptr(ptr, dtype, shape, strides, capacity, device, pinned, deleter)
        elif shape is not None:
            self._init_new(dtype, shape, strides, device, pinned)
        else:
            self._init_annotation(dtype, ndim or 1)

        # initialize read flag
        self.mark_init()

        # initialize gradient, if needed
        if self.device is not None:
            if grad is not None:
                # this will also check whether the gradient array is compatible
                self.grad = grad
            else:
                # allocate gradient if needed
                self._requires_grad = requires_grad
                if requires_grad:
                    self._alloc_grad()

    def _init_from_data(self, data, dtype, shape, device, copy, pinned):
        if not hasattr(data, "__len__"):
            raise RuntimeError(f"Data must be a sequence or array, got scalar {data}")

        if hasattr(data, "__cuda_array_interface__"):
            try:
                # Performance note: try first, ask questions later
                device = warp.context.runtime.get_device(device)
            except Exception:
                # Fallback to using the public API for retrieving the device,
                # which takes take of initializing Warp if needed.
                device = warp.context.get_device(device)

            if device.is_cuda:
                desc = data.__cuda_array_interface__
                shape = desc.get("shape")
                strides = desc.get("strides")
                dtype = np_dtype_to_warp_type[np.dtype(desc.get("typestr"))]
                ptr = desc.get("data")[0]

                self._init_from_ptr(ptr, dtype, shape, strides, None, device, False, None)

                # keep a ref to the source data to keep allocation alive
                self._ref = data
                return
            else:
                raise RuntimeError(
                    f"Trying to construct a Warp array from data argument's __cuda_array_interface__ but {device} is not CUDA-capable"
                )

        if hasattr(dtype, "_wp_scalar_type_"):
            dtype_shape = dtype._shape_
            dtype_ndim = len(dtype_shape)
            scalar_dtype = dtype._wp_scalar_type_
        else:
            dtype_shape = ()
            dtype_ndim = 0
            scalar_dtype = dtype

        # convert input data to ndarray (handles lists, tuples, etc.) and determine dtype
        if dtype == Any:
            # infer dtype from data
            try:
                arr = np.asarray(data)
            except Exception as e:
                raise RuntimeError(f"Failed to convert input data to an array: {e}") from e
            dtype = np_dtype_to_warp_type.get(arr.dtype)
            if dtype is None:
                raise RuntimeError(f"Unsupported input data dtype: {arr.dtype}")
        elif isinstance(dtype, warp.codegen.Struct):
            if isinstance(data, np.ndarray):
                # construct from numpy structured array
                if data.dtype != dtype.numpy_dtype():
                    raise RuntimeError(
                        f"Invalid source data type for array of structs, expected {dtype.numpy_dtype()}, got {data.dtype}"
                    )
                arr = data
            elif isinstance(data, (list, tuple)):
                # construct from a sequence of structs
                try:
                    # convert each struct instance to its corresponding ctype
                    ctype_list = [v.__ctype__() for v in data]
                    # convert the list of ctypes to a contiguous ctypes array
                    ctype_arr = (dtype.ctype * len(ctype_list))(*ctype_list)
                    # convert to numpy
                    arr = np.frombuffer(ctype_arr, dtype=dtype.ctype)
                except Exception as e:
                    raise RuntimeError(
                        f"Error while trying to construct Warp array from a sequence of Warp structs: {e}"
                    ) from e
            else:
                raise RuntimeError(
                    "Invalid data argument for array of structs, expected a sequence of structs or a NumPy structured array"
                )
        else:
            # convert input data to the given dtype
            npdtype = warp_type_to_np_dtype.get(scalar_dtype)
            if npdtype is None:
                raise RuntimeError(
                    f"Failed to convert input data to an array with Warp type {warp.context.type_str(dtype)}"
                )
            try:
                arr = np.asarray(data, dtype=npdtype)
            except Exception as e:
                raise RuntimeError(f"Failed to convert input data to an array with type {npdtype}: {e}") from e

        # determine whether the input needs reshaping
        target_npshape = None
        if shape is not None:
            target_npshape = (*shape, *dtype_shape)
        elif dtype_ndim > 0:
            # prune inner dimensions of length 1
            while arr.ndim > 1 and arr.shape[-1] == 1:
                arr = np.squeeze(arr, axis=-1)
            # if the inner dims don't match exactly, check if the innermost dim is a multiple of type length
            if arr.ndim < dtype_ndim or arr.shape[-dtype_ndim:] != dtype_shape:
                if arr.shape[-1] == dtype._length_:
                    target_npshape = (*arr.shape[:-1], *dtype_shape)
                elif arr.shape[-1] % dtype._length_ == 0:
                    target_npshape = (*arr.shape[:-1], arr.shape[-1] // dtype._length_, *dtype_shape)
                else:
                    if dtype_ndim == 1:
                        raise RuntimeError(
                            f"The inner dimensions of the input data are not compatible with the requested vector type {warp.context.type_str(dtype)}: expected an inner dimension that is a multiple of {dtype._length_}"
                        )
                    else:
                        raise RuntimeError(
                            f"The inner dimensions of the input data are not compatible with the requested matrix type {warp.context.type_str(dtype)}: expected inner dimensions {dtype._shape_} or a multiple of {dtype._length_}"
                        )

        if target_npshape is not None:
            try:
                arr = arr.reshape(target_npshape)
            except Exception as e:
                raise RuntimeError(
                    f"Failed to reshape the input data to the given shape {shape} and type {warp.context.type_str(dtype)}: {e}"
                ) from e

        # determine final shape and strides
        if dtype_ndim > 0:
            # make sure the inner dims are contiguous for vector/matrix types
            scalar_size = type_size_in_bytes(dtype._wp_scalar_type_)
            inner_contiguous = arr.strides[-1] == scalar_size
            if inner_contiguous and dtype_ndim > 1:
                inner_contiguous = arr.strides[-2] == scalar_size * dtype_shape[-1]

            if not inner_contiguous:
                arr = np.ascontiguousarray(arr)

            shape = arr.shape[:-dtype_ndim] or (1,)
            strides = arr.strides[:-dtype_ndim] or (type_size_in_bytes(dtype),)
        else:
            shape = arr.shape or (1,)
            strides = arr.strides or (type_size_in_bytes(dtype),)

        try:
            # Performance note: try first, ask questions later
            device = warp.context.runtime.get_device(device)
        except Exception:
            # Fallback to using the public API for retrieving the device,
            # which takes take of initializing Warp if needed.
            device = warp.context.get_device(device)

        if device.is_cpu and not copy and not pinned:
            # reference numpy memory directly
            self._init_from_ptr(arr.ctypes.data, dtype, shape, strides, None, device, False, None)
            # keep a ref to the source array to keep allocation alive
            self._ref = arr
        else:
            # copy data into a new array
            self._init_new(dtype, shape, None, device, pinned)
            src = array(
                ptr=arr.ctypes.data,
                dtype=dtype,
                shape=shape,
                strides=strides,
                device="cpu",
                copy=False,
            )
            warp.copy(self, src)

    def _init_from_ptr(self, ptr, dtype, shape, strides, capacity, device, pinned, deleter):
        try:
            # Performance note: try first, ask questions later
            device = warp.context.runtime.get_device(device)
        except Exception:
            # Fallback to using the public API for retrieving the device,
            # which takes take of initializing Warp if needed.
            device = warp.context.get_device(device)

        check_array_shape(shape)
        ndim = len(shape)
        dtype_size = type_size_in_bytes(dtype)

        # compute size and contiguous strides
        # Performance note: we could use strides_from_shape() here, but inlining it is faster.
        contiguous_strides = [None] * ndim
        i = ndim - 1
        contiguous_strides[i] = dtype_size
        size = shape[i]
        while i > 0:
            contiguous_strides[i - 1] = contiguous_strides[i] * shape[i]
            i -= 1
            size *= shape[i]
        contiguous_strides = tuple(contiguous_strides)

        if strides is None:
            strides = contiguous_strides
            is_contiguous = True
            if capacity is None:
                capacity = size * dtype_size
        else:
            strides = tuple(strides)
            is_contiguous = strides == contiguous_strides
            if capacity is None:
                capacity = shape[0] * strides[0]

        self.dtype = dtype
        self.ndim = ndim
        self.size = size
        self.capacity = capacity
        self.shape = shape
        self.strides = strides
        self.ptr = ptr
        self.device = device
        self.pinned = pinned if device.is_cpu else False
        self.is_contiguous = is_contiguous
        self.deleter = deleter

    def _init_new(self, dtype, shape, strides, device, pinned):
        try:
            # Performance note: try first, ask questions later
            device = warp.context.runtime.get_device(device)
        except Exception:
            # Fallback to using the public API for retrieving the device,
            # which takes take of initializing Warp if needed.
            device = warp.context.get_device(device)

        check_array_shape(shape)
        ndim = len(shape)
        dtype_size = type_size_in_bytes(dtype)

        # compute size and contiguous strides
        # Performance note: we could use strides_from_shape() here, but inlining it is faster.
        contiguous_strides = [None] * ndim
        i = ndim - 1
        contiguous_strides[i] = dtype_size
        size = shape[i]
        while i > 0:
            contiguous_strides[i - 1] = contiguous_strides[i] * shape[i]
            i -= 1
            size *= shape[i]
        contiguous_strides = tuple(contiguous_strides)

        if strides is None:
            strides = contiguous_strides
            is_contiguous = True
            capacity = size * dtype_size
        else:
            strides = tuple(strides)
            is_contiguous = strides == contiguous_strides
            capacity = shape[0] * strides[0]

        allocator = device.get_allocator(pinned=pinned)
        if capacity > 0:
            ptr = allocator.alloc(capacity)
        else:
            ptr = None

        self.dtype = dtype
        self.ndim = ndim
        self.size = size
        self.capacity = capacity
        self.shape = shape
        self.strides = strides
        self.ptr = ptr
        self.device = device
        self.pinned = pinned if device.is_cpu else False
        self.is_contiguous = is_contiguous
        self.deleter = allocator.deleter

    def _init_annotation(self, dtype, ndim):
        self.dtype = dtype
        self.ndim = ndim
        self.size = 0
        self.capacity = 0
        self.shape = (0,) * ndim
        self.strides = (0,) * ndim
        self.ptr = None
        self.device = None
        self.pinned = False
        self.is_contiguous = False

    def __del__(self):
        if self.deleter is None:
            return

        with self.device.context_guard:
            self.deleter(self.ptr, self.capacity)

    @property
    def __array_interface__(self):
        # raising an AttributeError here makes hasattr() return False
        if self.device is None or not self.device.is_cpu:
            raise AttributeError(f"__array_interface__ not supported because device is {self.device}")

        if self._array_interface is None:
            # get flat shape (including type shape)
            if isinstance(self.dtype, warp.codegen.Struct):
                # struct
                arr_shape = self.shape
                arr_strides = self.strides
                descr = self.dtype.numpy_dtype()
            elif issubclass(self.dtype, ctypes.Array):
                # vector type, flatten the dimensions into one tuple
                arr_shape = (*self.shape, *self.dtype._shape_)
                dtype_strides = strides_from_shape(self.dtype._shape_, self.dtype._type_)
                arr_strides = (*self.strides, *dtype_strides)
                descr = None
            else:
                # scalar type
                arr_shape = self.shape
                arr_strides = self.strides
                descr = None

            self._array_interface = {
                "data": (self.ptr if self.ptr is not None else 0, False),
                "shape": tuple(arr_shape),
                "strides": tuple(arr_strides),
                "typestr": type_typestr(self.dtype),
                "descr": descr,  # optional description of structured array layout
                "version": 3,
            }

        return self._array_interface

    @property
    def __cuda_array_interface__(self):
        # raising an AttributeError here makes hasattr() return False
        if self.device is None or not self.device.is_cuda:
            raise AttributeError(f"__cuda_array_interface__ is not supported because device is {self.device}")

        if self._array_interface is None:
            # get flat shape (including type shape)
            if issubclass(self.dtype, ctypes.Array):
                # vector type, flatten the dimensions into one tuple
                arr_shape = (*self.shape, *self.dtype._shape_)
                dtype_strides = strides_from_shape(self.dtype._shape_, self.dtype._type_)
                arr_strides = (*self.strides, *dtype_strides)
            else:
                # scalar or struct type
                arr_shape = self.shape
                arr_strides = self.strides

            self._array_interface = {
                "data": (self.ptr if self.ptr is not None else 0, False),
                "shape": tuple(arr_shape),
                "strides": tuple(arr_strides),
                "typestr": type_typestr(self.dtype),
                "version": 2,
            }

        return self._array_interface

    def __dlpack__(self, stream=None):
        # See https://data-apis.org/array-api/2022.12/API_specification/generated/array_api.array.__dlpack__.html

        if self.device is None:
            raise RuntimeError("Array has no device assigned")

        # check if synchronization is needed
        if stream != -1:
            if self.device.is_cuda:
                # validate stream argument
                if stream is None:
                    stream = 1  # legacy default stream
                elif not isinstance(stream, int) or stream < -1:
                    raise TypeError("DLPack stream must None or an integer >= -1")

                # assume that the array is being used on its device's current stream
                array_stream = self.device.stream

                # Performance note: avoid wrapping the external stream in a temporary Stream object
                if stream != array_stream.cuda_stream:
                    warp.context.runtime.core.cuda_stream_wait_stream(
                        stream, array_stream.cuda_stream, array_stream.cached_event.cuda_event
                    )
            elif self.device.is_cpu:
                # on CPU, stream must be None or -1
                if stream is not None:
                    raise TypeError("DLPack stream must be None or -1 for CPU device")

        return warp.dlpack.to_dlpack(self)

    def __dlpack_device__(self):
        # See https://data-apis.org/array-api/2022.12/API_specification/generated/array_api.array.__dlpack_device__.html

        if self.device is None:
            raise RuntimeError("Array has no device assigned")

        if self.device.is_cuda:
            return (warp.dlpack.DLDeviceType.kDLCUDA, self.device.ordinal)
        elif self.pinned:
            return (warp.dlpack.DLDeviceType.kDLCUDAHost, 0)
        else:
            return (warp.dlpack.DLDeviceType.kDLCPU, 0)

    def __len__(self):
        return self.shape[0]

    def __str__(self):
        if self.device is None:
            # for 'empty' arrays we just return the type information, these are used in kernel function signatures
            return f"array{self.dtype}"
        else:
            return str(self.numpy())

    def __getitem__(self, key):
        if isinstance(key, int):
            if self.ndim == 1:
                raise RuntimeError("Item indexing is not supported on wp.array objects")
            key = [key]
        elif isinstance(key, (slice, array)):
            key = [key]
        elif isinstance(key, Tuple):
            contains_slice = False
            contains_indices = False
            for k in key:
                if isinstance(k, slice):
                    contains_slice = True
                if isinstance(k, array):
                    contains_indices = True
            if not contains_slice and not contains_indices and len(key) == self.ndim:
                raise RuntimeError("Item indexing is not supported on wp.array objects")
        else:
            raise RuntimeError(f"Invalid index: {key}")

        new_key = []
        for i in range(0, len(key)):
            new_key.append(key[i])
        for _i in range(len(key), self.ndim):
            new_key.append(slice(None, None, None))
        key = tuple(new_key)

        new_shape = []
        new_strides = []
        ptr_offset = 0
        new_dim = self.ndim

        # maps dimension index to an array of indices, if given
        index_arrays = {}

        for idx, k in enumerate(key):
            if isinstance(k, slice):
                start, stop, step = k.start, k.stop, k.step
                if start is None:
                    start = 0
                if stop is None:
                    stop = self.shape[idx]
                if step is None:
                    step = 1
                if start < 0:
                    start = self.shape[idx] + start
                if stop < 0:
                    stop = self.shape[idx] + stop

                if start < 0 or start >= self.shape[idx]:
                    raise RuntimeError(f"Invalid indexing in slice: {start}:{stop}:{step}")
                if stop < 1 or stop > self.shape[idx]:
                    raise RuntimeError(f"Invalid indexing in slice: {start}:{stop}:{step}")
                if stop <= start:
                    raise RuntimeError(f"Invalid indexing in slice: {start}:{stop}:{step}")

                new_shape.append(-((stop - start) // -step))  # ceil division
                new_strides.append(self.strides[idx] * step)

                ptr_offset += self.strides[idx] * start

            elif isinstance(k, array):
                # note: index array properties will be checked during indexedarray construction
                index_arrays[idx] = k

                # shape and strides are unchanged for this dimension
                new_shape.append(self.shape[idx])
                new_strides.append(self.strides[idx])

            else:  # is int
                start = k
                if start < 0:
                    start = self.shape[idx] + start
                if start < 0 or start >= self.shape[idx]:
                    raise RuntimeError(f"Invalid indexing in slice: {k}")
                new_dim -= 1

                ptr_offset += self.strides[idx] * start

        # handle grad
        if self.grad is not None:
            new_grad = array(
                ptr=self.grad.ptr + ptr_offset if self.grad.ptr is not None else None,
                dtype=self.grad.dtype,
                shape=tuple(new_shape),
                strides=tuple(new_strides),
                device=self.grad.device,
                pinned=self.grad.pinned,
            )
            # store back-ref to stop data being destroyed
            new_grad._ref = self.grad
        else:
            new_grad = None

        a = array(
            ptr=self.ptr + ptr_offset if self.ptr is not None else None,
            dtype=self.dtype,
            shape=tuple(new_shape),
            strides=tuple(new_strides),
            device=self.device,
            pinned=self.pinned,
            grad=new_grad,
        )

        # store back-ref to stop data being destroyed
        a._ref = self

        if index_arrays:
            indices = [None] * self.ndim
            for dim, index_array in index_arrays.items():
                indices[dim] = index_array
            return indexedarray(a, indices)
        else:
            return a

    # construct a C-representation of the array for passing to kernels
    def __ctype__(self):
        if self.ctype is None:
            data = 0 if self.ptr is None else ctypes.c_uint64(self.ptr)
            grad = 0 if self.grad is None or self.grad.ptr is None else ctypes.c_uint64(self.grad.ptr)
            self.ctype = array_t(data=data, grad=grad, ndim=self.ndim, shape=self.shape, strides=self.strides)

        return self.ctype

    def __matmul__(self, other):
        """
        Enables A @ B syntax for matrix multiplication
        """
        if not is_array(other):
            return NotImplemented

        if self.ndim != 2 or other.ndim != 2:
            raise RuntimeError(
                "A has dim = {}, B has dim = {}. If multiplying with @, A and B must have dim = 2.".format(
                    self.ndim, other.ndim
                )
            )

        m = self.shape[0]
        n = other.shape[1]
        c = warp.zeros(shape=(m, n), dtype=self.dtype, device=self.device, requires_grad=True)
        d = warp.zeros(shape=(m, n), dtype=self.dtype, device=self.device, requires_grad=True)
        matmul(self, other, c, d)
        return d

    @property
    def grad(self):
        return self._grad

    @grad.setter
    def grad(self, grad):
        if grad is None:
            self._grad = None
            self._requires_grad = False
        else:
            # make sure the given gradient array is compatible
            if grad.dtype != self.dtype:
                raise ValueError(
                    f"The given gradient array is incompatible: expected dtype {self.dtype}, got {grad.dtype}"
                )
            if grad.shape != self.shape:
                raise ValueError(
                    f"The given gradient array is incompatible: expected shape {self.shape}, got {grad.shape}"
                )
            if grad.device != self.device:
                raise ValueError(
                    f"The given gradient array is incompatible: expected device {self.device}, got {grad.device}"
                )
            if grad.strides != self.strides:
                raise ValueError(
                    f"The given gradient array is incompatible: expected strides {self.strides}, got {grad.strides}"
                )
            self._grad = grad
            self._requires_grad = True

        # trigger re-creation of C-representation
        self.ctype = None

    @property
    def requires_grad(self):
        return self._requires_grad

    @requires_grad.setter
    def requires_grad(self, value: builtins.bool):
        if value and self._grad is None:
            self._alloc_grad()
        elif not value:
            self._grad = None

        self._requires_grad = value

        # trigger re-creation of C-representation
        self.ctype = None

    def _alloc_grad(self):
        self._grad = warp.zeros(
            dtype=self.dtype, shape=self.shape, strides=self.strides, device=self.device, pinned=self.pinned
        )

        # trigger re-creation of C-representation
        self.ctype = None

    @property
    def vars(self):
        # member attributes available during code-gen (e.g.: d = array.shape[0])
        # Note: we use a shared dict for all array instances
        if array._vars is None:
            array._vars = {"shape": warp.codegen.Var("shape", shape_t)}
        return array._vars

    def mark_init(self):
        """Resets this array's read flag"""
        self._is_read = False

    def mark_read(self):
        """Marks this array as having been read from in a kernel or recorded function on the tape."""
        # no additional checks required: it is always safe to set an array to READ
        self._is_read = True

        # recursively update all parent arrays
        parent = self._ref
        while parent is not None:
            parent._is_read = True
            parent = parent._ref

    def mark_write(self, **kwargs):
        """Detect if we are writing to an array that has already been read from"""
        if self._is_read:
            if "arg_name" and "kernel_name" and "filename" and "lineno" in kwargs:
                print(
                    f"Warning: Array {self} passed to argument {kwargs['arg_name']} in kernel {kwargs['kernel_name']} at {kwargs['filename']}:{kwargs['lineno']} is being written to but has already been read from in a previous launch. This may corrupt gradient computation in the backward pass."
                )
            else:
                print(
                    f"Warning: Array {self} is being written to but has already been read from in a previous launch. This may corrupt gradient computation in the backward pass."
                )

    def zero_(self):
        """Zeroes-out the array entries."""
        if self.is_contiguous:
            # simple memset is usually faster than generic fill
            self.device.memset(self.ptr, 0, self.size * type_size_in_bytes(self.dtype))
        else:
            self.fill_(0)
        self.mark_init()

    def fill_(self, value):
        """Set all array entries to `value`

        args:
            value: The value to set every array entry to. Must be convertible to the array's ``dtype``.

        Raises:
            ValueError: If `value` cannot be converted to the array's ``dtype``.

        Examples:
            ``fill_()`` can take lists or other sequences when filling arrays of vectors or matrices.

            >>> arr = wp.zeros(2, dtype=wp.mat22)
            >>> arr.numpy()
            array([[[0., 0.],
                    [0., 0.]],
            <BLANKLINE>
                   [[0., 0.],
                    [0., 0.]]], dtype=float32)
            >>> arr.fill_([[1, 2], [3, 4]])
            >>> arr.numpy()
            array([[[1., 2.],
                    [3., 4.]],
            <BLANKLINE>
                   [[1., 2.],
                    [3., 4.]]], dtype=float32)
        """
        if self.size == 0:
            return

        # try to convert the given value to the array dtype
        try:
            if isinstance(self.dtype, warp.codegen.Struct):
                if isinstance(value, self.dtype.cls):
                    cvalue = value.__ctype__()
                elif value == 0:
                    # allow zero-initializing structs using default constructor
                    cvalue = self.dtype().__ctype__()
                else:
                    raise ValueError(
                        f"Invalid initializer value for struct {self.dtype.cls.__name__}, expected struct instance or 0"
                    )
            elif issubclass(self.dtype, ctypes.Array):
                # vector/matrix
                cvalue = self.dtype(value)
            else:
                # scalar
                if type(value) in warp.types.scalar_types:
                    value = value.value
                if self.dtype == float16:
                    cvalue = self.dtype._type_(float_to_half_bits(value))
                else:
                    cvalue = self.dtype._type_(value)
        except Exception as e:
            raise ValueError(f"Failed to convert the value to the array data type: {e}") from e

        cvalue_ptr = ctypes.pointer(cvalue)
        cvalue_size = ctypes.sizeof(cvalue)

        # prefer using memtile for contiguous arrays, because it should be faster than generic fill
        if self.is_contiguous:
            self.device.memtile(self.ptr, cvalue_ptr, cvalue_size, self.size)
        else:
            carr = self.__ctype__()
            carr_ptr = ctypes.pointer(carr)

            if self.device.is_cuda:
                warp.context.runtime.core.array_fill_device(
                    self.device.context, carr_ptr, ARRAY_TYPE_REGULAR, cvalue_ptr, cvalue_size
                )
            else:
                warp.context.runtime.core.array_fill_host(carr_ptr, ARRAY_TYPE_REGULAR, cvalue_ptr, cvalue_size)

        self.mark_init()

    def assign(self, src):
        """Wraps ``src`` in an :class:`warp.array` if it is not already one and copies the contents to ``self``."""
        if is_array(src):
            warp.copy(self, src)
        else:
            warp.copy(self, array(data=src, dtype=self.dtype, copy=False, device="cpu"))

    def numpy(self):
        """Converts the array to a :class:`numpy.ndarray` (aliasing memory through the array interface protocol)
        If the array is on the GPU, a synchronous device-to-host copy (on the CUDA default stream) will be
        automatically performed to ensure that any outstanding work is completed.
        """
        if self.ptr:
            # use the CUDA default stream for synchronous behaviour with other streams
            with warp.ScopedStream(self.device.null_stream):
                a = self.to("cpu", requires_grad=False)
            # convert through __array_interface__
            # Note: this handles arrays of structs using `descr`, so the result will be a structured NumPy array
            return np.asarray(a)
        else:
            # return an empty numpy array with the correct dtype and shape
            if isinstance(self.dtype, warp.codegen.Struct):
                npdtype = self.dtype.numpy_dtype()
                npshape = self.shape
            elif issubclass(self.dtype, ctypes.Array):
                npdtype = warp_type_to_np_dtype[self.dtype._wp_scalar_type_]
                npshape = (*self.shape, *self.dtype._shape_)
            else:
                npdtype = warp_type_to_np_dtype[self.dtype]
                npshape = self.shape
            return np.empty(npshape, dtype=npdtype)

    def cptr(self):
        """Return a ctypes cast of the array address.

        Notes:

        #. Only CPU arrays support this method.
        #. The array must be contiguous.
        #. Accesses to this object are **not** bounds checked.
        #. For ``float16`` types, a pointer to the internal ``uint16`` representation is returned.
        """
        if not self.ptr:
            return None

        if self.device != "cpu" or not self.is_contiguous:
            raise RuntimeError(
                "Accessing array memory through a ctypes ptr is only supported for contiguous CPU arrays."
            )

        if isinstance(self.dtype, warp.codegen.Struct):
            p = ctypes.cast(self.ptr, ctypes.POINTER(self.dtype.ctype))
        else:
            p = ctypes.cast(self.ptr, ctypes.POINTER(self.dtype._type_))

        # store backref to the underlying array to avoid it being deallocated
        p._ref = self

        return p

    def list(self):
        """Returns a flattened list of items in the array as a Python list."""
        a = self.numpy()

        if isinstance(self.dtype, warp.codegen.Struct):
            # struct
            a = a.flatten()
            data = a.ctypes.data
            stride = a.strides[0]
            return [self.dtype.from_ptr(data + i * stride) for i in range(self.size)]
        elif issubclass(self.dtype, ctypes.Array):
            # vector/matrix - flatten, but preserve inner vector/matrix dimensions
            a = a.reshape((self.size, *self.dtype._shape_))
            data = a.ctypes.data
            stride = a.strides[0]
            return [self.dtype.from_ptr(data + i * stride) for i in range(self.size)]
        else:
            # scalar
            return list(a.flatten())

    def to(self, device, requires_grad=None):
        """Returns a Warp array with this array's data moved to the specified device, no-op if already on device."""
        device = warp.get_device(device)
        if self.device == device:
            return self
        else:
            return warp.clone(self, device=device, requires_grad=requires_grad)

    def flatten(self):
        """Returns a zero-copy view of the array collapsed to 1-D. Only supported for contiguous arrays."""
        if self.ndim == 1:
            return self

        if not self.is_contiguous:
            raise RuntimeError("Flattening non-contiguous arrays is unsupported.")

        a = array(
            ptr=self.ptr,
            dtype=self.dtype,
            shape=(self.size,),
            device=self.device,
            pinned=self.pinned,
            copy=False,
            grad=None if self.grad is None else self.grad.flatten(),
        )

        # transfer read flag
        a._is_read = self._is_read

        # store back-ref to stop data being destroyed
        a._ref = self
        return a

    def reshape(self, shape):
        """Returns a reshaped array. Only supported for contiguous arrays.

        Args:
            shape : An int or tuple of ints specifying the shape of the returned array.
        """
        if not self.is_contiguous:
            raise RuntimeError("Reshaping non-contiguous arrays is unsupported.")

        # convert shape to tuple
        if shape is None:
            raise RuntimeError("shape parameter is required.")
        if isinstance(shape, int):
            shape = (shape,)
        elif not isinstance(shape, tuple):
            shape = tuple(shape)

        if len(shape) > ARRAY_MAX_DIMS:
            raise RuntimeError(
                f"Arrays may only have {ARRAY_MAX_DIMS} dimensions maximum, trying to create array with {len(shape)} dims."
            )

        # check for -1 dimension and reformat
        if -1 in shape:
            idx = self.size
            denom = 1
            minus_one_count = 0
            for i, d in enumerate(shape):
                if d == -1:
                    idx = i
                    minus_one_count += 1
                else:
                    denom *= d
            if minus_one_count > 1:
                raise RuntimeError("Cannot infer shape if more than one index is -1.")
            new_shape = list(shape)
            new_shape[idx] = int(self.size / denom)
            shape = tuple(new_shape)

        size = 1
        for d in shape:
            size *= d

        if size != self.size:
            raise RuntimeError("Reshaped array must have the same total size as the original.")

        a = array(
            ptr=self.ptr,
            dtype=self.dtype,
            shape=shape,
            strides=None,
            device=self.device,
            pinned=self.pinned,
            copy=False,
            grad=None if self.grad is None else self.grad.reshape(shape),
        )

        # transfer read flag
        a._is_read = self._is_read

        # store back-ref to stop data being destroyed
        a._ref = self
        return a

    def view(self, dtype):
        """Returns a zero-copy view of this array's memory with a different data type.
        ``dtype`` must have the same byte size of the array's native ``dtype``.
        """
        if type_size_in_bytes(dtype) != type_size_in_bytes(self.dtype):
            raise RuntimeError("Cannot cast dtypes of unequal byte size")

        # return an alias of the array memory with different type information
        a = array(
            ptr=self.ptr,
            dtype=dtype,
            shape=self.shape,
            strides=self.strides,
            device=self.device,
            pinned=self.pinned,
            copy=False,
            grad=None if self.grad is None else self.grad.view(dtype),
        )

        # transfer read flag
        a._is_read = self._is_read

        a._ref = self
        return a

    def contiguous(self):
        """Returns a contiguous array with this array's data. No-op if array is already contiguous."""
        if self.is_contiguous:
            return self

        a = warp.empty_like(self)
        warp.copy(a, self)
        return a

    def transpose(self, axes=None):
        """Returns an zero-copy view of the array with axes transposed.

        Note: The transpose operation will return an array with a non-contiguous access pattern.

        Args:
            axes (optional): Specifies the how the axes are permuted. If not specified, the axes order will be reversed.
        """
        # noop if 1d array
        if self.ndim == 1:
            return self

        if axes is None:
            # reverse the order of the axes
            axes = range(self.ndim)[::-1]
        elif len(axes) != len(self.shape):
            raise RuntimeError("Length of parameter axes must be equal in length to array shape")

        shape = []
        strides = []
        for a in axes:
            if not isinstance(a, int):
                raise RuntimeError(f"axis index {a} is not of type int")
            if a >= len(self.shape):
                raise RuntimeError(f"axis index {a} must be smaller than the number of axes in array")
            shape.append(self.shape[a])
            strides.append(self.strides[a])

        a = array(
            ptr=self.ptr,
            dtype=self.dtype,
            shape=tuple(shape),
            strides=tuple(strides),
            device=self.device,
            pinned=self.pinned,
            copy=False,
            grad=None if self.grad is None else self.grad.transpose(axes=axes),
        )

        a.is_transposed = not self.is_transposed

        # transfer read flag
        a._is_read = self._is_read

        a._ref = self
        return a


# aliases for arrays with small dimensions
def array1d(*args, **kwargs):
    kwargs["ndim"] = 1
    return array(*args, **kwargs)


# equivalent to calling array(..., ndim=2)
def array2d(*args, **kwargs):
    kwargs["ndim"] = 2
    return array(*args, **kwargs)


# equivalent to calling array(..., ndim=3)
def array3d(*args, **kwargs):
    kwargs["ndim"] = 3
    return array(*args, **kwargs)


# equivalent to calling array(..., ndim=4)
def array4d(*args, **kwargs):
    kwargs["ndim"] = 4
    return array(*args, **kwargs)


def from_ptr(ptr, length, dtype=None, shape=None, device=None):
    warp.utils.warn(
        "This version of wp.from_ptr() is deprecated. OmniGraph applications should use from_omni_graph_ptr() instead. In the future, wp.from_ptr() will work only with regular pointers.",
        category=DeprecationWarning,
    )

    return array(
        dtype=dtype,
        length=length,
        capacity=length * type_size_in_bytes(dtype),
        ptr=0 if ptr == 0 else ctypes.cast(ptr, ctypes.POINTER(ctypes.c_size_t)).contents.value,
        shape=shape,
        device=device,
        requires_grad=False,
    )


# A base class for non-contiguous arrays, providing the implementation of common methods like
# contiguous(), to(), numpy(), list(), assign(), zero_(), and fill_().
class noncontiguous_array_base(Generic[T]):
    def __init__(self, array_type_id):
        self.type_id = array_type_id
        self.is_contiguous = False

    # return a contiguous copy
    def contiguous(self):
        a = warp.empty_like(self)
        warp.copy(a, self)
        return a

    # copy data from one device to another, nop if already on device
    def to(self, device):
        device = warp.get_device(device)
        if self.device == device:
            return self
        else:
            return warp.clone(self, device=device)

    # return a contiguous numpy copy
    def numpy(self):
        # use the CUDA default stream for synchronous behaviour with other streams
        with warp.ScopedStream(self.device.null_stream):
            return self.contiguous().numpy()

    # returns a flattened list of items in the array as a Python list
    def list(self):
        # use the CUDA default stream for synchronous behaviour with other streams
        with warp.ScopedStream(self.device.null_stream):
            return self.contiguous().list()

    # equivalent to wrapping src data in an array and copying to self
    def assign(self, src):
        if is_array(src):
            warp.copy(self, src)
        else:
            warp.copy(self, array(data=src, dtype=self.dtype, copy=False, device="cpu"))

    def zero_(self):
        self.fill_(0)

    def fill_(self, value):
        if self.size == 0:
            return

        # try to convert the given value to the array dtype
        try:
            if isinstance(self.dtype, warp.codegen.Struct):
                if isinstance(value, self.dtype.cls):
                    cvalue = value.__ctype__()
                elif value == 0:
                    # allow zero-initializing structs using default constructor
                    cvalue = self.dtype().__ctype__()
                else:
                    raise ValueError(
                        f"Invalid initializer value for struct {self.dtype.cls.__name__}, expected struct instance or 0"
                    )
            elif issubclass(self.dtype, ctypes.Array):
                # vector/matrix
                cvalue = self.dtype(value)
            else:
                # scalar
                if type(value) in warp.types.scalar_types:
                    value = value.value
                if self.dtype == float16:
                    cvalue = self.dtype._type_(float_to_half_bits(value))
                else:
                    cvalue = self.dtype._type_(value)
        except Exception as e:
            raise ValueError(f"Failed to convert the value to the array data type: {e}") from e

        cvalue_ptr = ctypes.pointer(cvalue)
        cvalue_size = ctypes.sizeof(cvalue)

        ctype = self.__ctype__()
        ctype_ptr = ctypes.pointer(ctype)

        if self.device.is_cuda:
            warp.context.runtime.core.array_fill_device(
                self.device.context, ctype_ptr, self.type_id, cvalue_ptr, cvalue_size
            )
        else:
            warp.context.runtime.core.array_fill_host(ctype_ptr, self.type_id, cvalue_ptr, cvalue_size)


# helper to check index array properties
def check_index_array(indices, expected_device):
    if not isinstance(indices, array):
        raise ValueError(f"Indices must be a Warp array, got {type(indices)}")
    if indices.ndim != 1:
        raise ValueError(f"Index array must be one-dimensional, got {indices.ndim}")
    if indices.dtype != int32:
        raise ValueError(f"Index array must use int32, got dtype {indices.dtype}")
    if indices.device != expected_device:
        raise ValueError(f"Index array device ({indices.device} does not match data array device ({expected_device}))")


class indexedarray(noncontiguous_array_base[T]):
    # member attributes available during code-gen (e.g.: d = arr.shape[0])
    # (initialized when needed)
    _vars = None

    def __init__(self, data: array = None, indices: Union[array, List[array]] = None, dtype=None, ndim=None):
        super().__init__(ARRAY_TYPE_INDEXED)

        # canonicalize types
        if dtype is not None:
            if dtype == int:
                dtype = int32
            elif dtype == float:
                dtype = float32

        self.data = data
        self.indices = [None] * ARRAY_MAX_DIMS

        if data is not None:
            if not isinstance(data, array):
                raise ValueError("Indexed array data must be a Warp array")
            if dtype is not None and dtype != data.dtype:
                raise ValueError(f"Requested dtype ({dtype}) does not match dtype of data array ({data.dtype})")
            if ndim is not None and ndim != data.ndim:
                raise ValueError(
                    f"Requested dimensionality ({ndim}) does not match dimensionality of data array ({data.ndim})"
                )

            self.dtype = data.dtype
            self.ndim = data.ndim
            self.device = data.device
            self.pinned = data.pinned

            # determine shape from original data shape and index counts
            shape = list(data.shape)

            if indices is not None:
                if isinstance(indices, (list, tuple)):
                    if len(indices) > self.ndim:
                        raise ValueError(
                            f"Number of indices provided ({len(indices)}) exceeds number of dimensions ({self.ndim})"
                        )

                    for i in range(len(indices)):
                        if indices[i] is not None:
                            check_index_array(indices[i], data.device)
                            self.indices[i] = indices[i]
                            shape[i] = len(indices[i])

                elif isinstance(indices, array):
                    # only a single index array was provided
                    check_index_array(indices, data.device)
                    self.indices[0] = indices
                    shape[0] = len(indices)

                else:
                    raise ValueError("Indices must be a single Warp array or a list of Warp arrays")

            self.shape = tuple(shape)

        else:
            # allow empty indexedarrays in type annotations
            self.dtype = dtype
            self.ndim = ndim or 1
            self.device = None
            self.pinned = False
            self.shape = (0,) * self.ndim

        # update size (num elements)
        self.size = 1
        for d in self.shape:
            self.size *= d

    def __len__(self):
        return self.shape[0]

    def __str__(self):
        if self.device is None:
            # type annotation
            return f"indexedarray{self.dtype}"
        else:
            return str(self.numpy())

    # construct a C-representation of the array for passing to kernels
    def __ctype__(self):
        return indexedarray_t(self.data, self.indices, self.shape)

    @property
    def vars(self):
        # member attributes available during code-gen (e.g.: d = arr.shape[0])
        # Note: we use a shared dict for all indexedarray instances
        if indexedarray._vars is None:
            indexedarray._vars = {"shape": warp.codegen.Var("shape", shape_t)}
        return indexedarray._vars


# aliases for indexedarrays with small dimensions
def indexedarray1d(*args, **kwargs):
    kwargs["ndim"] = 1
    return indexedarray(*args, **kwargs)


# equivalent to calling indexedarray(..., ndim=2)
def indexedarray2d(*args, **kwargs):
    kwargs["ndim"] = 2
    return indexedarray(*args, **kwargs)


# equivalent to calling indexedarray(..., ndim=3)
def indexedarray3d(*args, **kwargs):
    kwargs["ndim"] = 3
    return indexedarray(*args, **kwargs)


# equivalent to calling indexedarray(..., ndim=4)
def indexedarray4d(*args, **kwargs):
    kwargs["ndim"] = 4
    return indexedarray(*args, **kwargs)


from warp.fabric import fabricarray, indexedfabricarray  # noqa: E402

array_types = (array, indexedarray, fabricarray, indexedfabricarray)


def array_type_id(a):
    if isinstance(a, array):
        return ARRAY_TYPE_REGULAR
    elif isinstance(a, indexedarray):
        return ARRAY_TYPE_INDEXED
    elif isinstance(a, fabricarray):
        return ARRAY_TYPE_FABRIC
    elif isinstance(a, indexedfabricarray):
        return ARRAY_TYPE_FABRIC_INDEXED
    else:
        raise ValueError("Invalid array type")


# tile expression objects
class Tile:
    alignment = 16

    def __init__(self, dtype, M, N, op=None, storage="register", layout="rowmajor", strides=None, owner=True):
        self.dtype = type_to_warp(dtype)
        self.M = M
        self.N = N
        self.op = op
        self.storage = storage
        self.layout = layout

<<<<<<< HEAD
        if strides == None:
=======
        if strides is None:
>>>>>>> e7dcabf3
            if layout == "rowmajor":
                self.strides = (N, 1)
            elif layout == "colmajor":
                self.strides = (1, M)
        else:
            self.strides = strides

        self.owner = owner

    # generates C-type string
    def ctype(self):
        from warp.codegen import Var

        if self.storage == "register":
            return f"wp::tile_register_t<{Var.type_to_ctype(self.dtype)},{self.M},{self.N}>"
        elif self.storage == "shared":
            return f"wp::tile_shared_t<{Var.type_to_ctype(self.dtype)},{self.M},{self.N},{self.strides[0]}, {self.strides[1]}, {'true' if self.owner else 'false'}>"
        else:
            raise RuntimeError(f"Unrecognized tile storage type {self.storage}")

    # generates C-initializer string
    def cinit(self, requires_grad=False):
        from warp.codegen import Var

        if self.storage == "register":
            return self.ctype() + "(0.0)"
        elif self.storage == "shared":
            if self.owner:
                # allocate new shared memory tile
                return f"wp::tile_alloc_empty<{Var.type_to_ctype(self.dtype)},{self.M},{self.N},{'true' if requires_grad else 'false'}>()"
            else:
                # tile will be initialized by another call, e.g.: tile_transpose()
                return "NULL"

    # return total tile size in bytes
    def size_in_bytes(self):
<<<<<<< HEAD
        num_bytes = type_size_in_bytes(self.dtype) * self.M * self.N
        return num_bytes
=======
        num_bytes = self.align(type_size_in_bytes(self.dtype) * self.M * self.N)
        return num_bytes

    # align tile size to natural boundary, default 16-bytes
    def align(self, bytes):
        return ((bytes + self.alignment - 1) // self.alignment) * self.alignment
>>>>>>> e7dcabf3


class TileZeros(Tile):
    def __init__(self, dtype, M, N, storage="register"):
        Tile.__init__(self, dtype, M, N, op="zeros", storage=storage)


class TileRange(Tile):
    def __init__(self, dtype, start, stop, step, storage="register"):
        self.start = start
        self.stop = stop
        self.step = step

        M = 1
        N = int((stop - start) / step)

        Tile.__init__(self, dtype, M, N, op="arange", storage=storage)


class TileConstant(Tile):
    def __init__(self, dtype, M, N):
        Tile.__init__(self, dtype, M, N, op="constant", storage="register")


class TileLoad(Tile):
    def __init__(self, array, M, N, storage="register"):
        Tile.__init__(self, array.dtype, M, N, op="load", storage=storage)


class TileUnaryMap(Tile):
    def __init__(self, t, storage="register"):
        Tile.__init__(self, t.dtype, t.M, t.N, op="unary_map", storage=storage)

        self.t = t


class TileBinaryMap(Tile):
    def __init__(self, a, b, storage="register"):
        Tile.__init__(self, a.dtype, a.M, a.N, op="binary_map", storage=storage)

        self.a = a
        self.b = b


class TileShared(Tile):
    def __init__(self, t):
        Tile.__init__(self, t.dtype, t.M, t.N, "shared", storage="shared")

        self.t = t


def is_tile(t):
    return isinstance(t, Tile)


class Bvh:
    def __new__(cls, *args, **kwargs):
        instance = super(Bvh, cls).__new__(cls)
        instance.id = None
        return instance

    def __init__(self, lowers, uppers):
        """Class representing a bounding volume hierarchy.

        Attributes:
            id: Unique identifier for this bvh object, can be passed to kernels.
            device: Device this object lives on, all buffers must live on the same device.

        Args:
            lowers (:class:`warp.array`): Array of lower bounds :class:`warp.vec3`
            uppers (:class:`warp.array`): Array of upper bounds :class:`warp.vec3`
        """

        if len(lowers) != len(uppers):
            raise RuntimeError("Bvh the same number of lower and upper bounds must be provided")

        if lowers.device != uppers.device:
            raise RuntimeError("Bvh lower and upper bounds must live on the same device")

        if lowers.dtype != vec3 or not lowers.is_contiguous:
            raise RuntimeError("Bvh lowers should be a contiguous array of type wp.vec3")

        if uppers.dtype != vec3 or not uppers.is_contiguous:
            raise RuntimeError("Bvh uppers should be a contiguous array of type wp.vec3")

        self.device = lowers.device
        self.lowers = lowers
        self.uppers = uppers

        def get_data(array):
            if array:
                return ctypes.c_void_p(array.ptr)
            else:
                return ctypes.c_void_p(0)

        self.runtime = warp.context.runtime

        if self.device.is_cpu:
            self.id = self.runtime.core.bvh_create_host(get_data(lowers), get_data(uppers), int(len(lowers)))
        else:
            self.id = self.runtime.core.bvh_create_device(
                self.device.context, get_data(lowers), get_data(uppers), int(len(lowers))
            )

    def __del__(self):
        if not self.id:
            return

        if self.device.is_cpu:
            self.runtime.core.bvh_destroy_host(self.id)
        else:
            # use CUDA context guard to avoid side effects during garbage collection
            with self.device.context_guard:
                self.runtime.core.bvh_destroy_device(self.id)

    def refit(self):
        """Refit the BVH. This should be called after users modify the `lowers` and `uppers` arrays."""

        if self.device.is_cpu:
            self.runtime.core.bvh_refit_host(self.id)
        else:
            self.runtime.core.bvh_refit_device(self.id)
            self.runtime.verify_cuda_device(self.device)


class Mesh:
    from warp.codegen import Var

    vars = {
        "points": Var("points", array(dtype=vec3)),
        "velocities": Var("velocities", array(dtype=vec3)),
        "indices": Var("indices", array(dtype=int32)),
    }

    def __new__(cls, *args, **kwargs):
        instance = super(Mesh, cls).__new__(cls)
        instance.id = None
        return instance

    def __init__(self, points=None, indices=None, velocities=None, support_winding_number=False):
        """Class representing a triangle mesh.

        Attributes:
            id: Unique identifier for this mesh object, can be passed to kernels.
            device: Device this object lives on, all buffers must live on the same device.

        Args:
            points (:class:`warp.array`): Array of vertex positions of type :class:`warp.vec3`
            indices (:class:`warp.array`): Array of triangle indices of type :class:`warp.int32`, should be a 1d array with shape (num_tris * 3)
            velocities (:class:`warp.array`): Array of vertex velocities of type :class:`warp.vec3` (optional)
            support_winding_number (bool): If true the mesh will build additional datastructures to support `wp.mesh_query_point_sign_winding_number()` queries
        """

        if points.device != indices.device:
            raise RuntimeError("Mesh points and indices must live on the same device")

        if points.dtype != vec3 or not points.is_contiguous:
            raise RuntimeError("Mesh points should be a contiguous array of type wp.vec3")

        if velocities and (velocities.dtype != vec3 or not velocities.is_contiguous):
            raise RuntimeError("Mesh velocities should be a contiguous array of type wp.vec3")

        if indices.dtype != int32 or not indices.is_contiguous:
            raise RuntimeError("Mesh indices should be a contiguous array of type wp.int32")

        if indices.ndim > 1:
            raise RuntimeError("Mesh indices should be a flattened 1d array of indices")

        self.device = points.device
        self._points = points
        self._velocities = velocities
        self.indices = indices

        self.runtime = warp.context.runtime

        if self.device.is_cpu:
            self.id = self.runtime.core.mesh_create_host(
                points.__ctype__(),
                velocities.__ctype__() if velocities else array().__ctype__(),
                indices.__ctype__(),
                int(len(points)),
                int(indices.size / 3),
                int(support_winding_number),
            )
        else:
            self.id = self.runtime.core.mesh_create_device(
                self.device.context,
                points.__ctype__(),
                velocities.__ctype__() if velocities else array().__ctype__(),
                indices.__ctype__(),
                int(len(points)),
                int(indices.size / 3),
                int(support_winding_number),
            )

    def __del__(self):
        if not self.id:
            return

        if self.device.is_cpu:
            self.runtime.core.mesh_destroy_host(self.id)
        else:
            # use CUDA context guard to avoid side effects during garbage collection
            with self.device.context_guard:
                self.runtime.core.mesh_destroy_device(self.id)

    def refit(self):
        """Refit the BVH to points. This should be called after users modify the `points` data."""

        if self.device.is_cpu:
            self.runtime.core.mesh_refit_host(self.id)
        else:
            self.runtime.core.mesh_refit_device(self.id)
            self.runtime.verify_cuda_device(self.device)

    @property
    def points(self):
        """The array of mesh's vertex positions of type :class:`warp.vec3`.

        The `Mesh.points` property has a custom setter method. Users can modify the vertex positions in-place,
        but the `refit()` method must be called manually after such modifications. Alternatively, assigning a new array
        to this property is also supported. The new array must have the same shape as the original, and once assigned,
        the `Mesh` class will automatically perform a refit operation based on the new vertex positions.
        """
        return self._points

    @points.setter
    def points(self, points_new):
        if points_new.device != self._points.device:
            raise RuntimeError(
                "The new points and the original points must live on the same device, currently "
                "the new points lives on {} while the old points lives on {}.".format(
                    points_new.device, self._points.device
                )
            )

        if points_new.ndim != 1 or points_new.shape[0] != self._points.shape[0]:
            raise RuntimeError(
                "the new points and the original points must have the same shape, currently new points shape is: {},"
                " while the old points' shape is: {}".format(points_new.shape, self._points.shape)
            )

        self._points = points_new
        if self.device.is_cpu:
            self.runtime.core.mesh_set_points_host(self.id, points_new.__ctype__())
        else:
            self.runtime.core.mesh_set_points_device(self.id, points_new.__ctype__())
            self.runtime.verify_cuda_device(self.device)

    @property
    def velocities(self):
        """The array of mesh's velocities of type :class:`warp.vec3`.

        This is a property with a custom setter method. Users can modify the velocities in-place,
        or assigning a new array to this property. No refitting is needed for changing velocities.
        """
        return self._velocities

    @velocities.setter
    def velocities(self, velocities_new):
        if velocities_new.device != self._velocities.device:
            raise RuntimeError(
                "The new points and the original points must live on the same device, currently "
                "the new points lives on {} while the old points lives on {}.".format(
                    velocities_new.device, self._velocities.device
                )
            )

        if velocities_new.ndim != 1 or velocities_new.shape[0] != self._velocities.shape[0]:
            raise RuntimeError(
                "the new points and the original points must have the same shape, currently new points shape is: {},"
                " while the old points' shape is: {}".format(velocities_new.shape, self._velocities.shape)
            )

        self._velocities = velocities_new
        if self.device.is_cpu:
            self.runtime.core.mesh_set_velocities_host(self.id, velocities_new.__ctype__())
        else:
            self.runtime.core.mesh_set_velocities_device(self.id, velocities_new.__ctype__())
            self.runtime.verify_cuda_device(self.device)


class Volume:
    #: Enum value to specify nearest-neighbor interpolation during sampling
    CLOSEST = constant(0)
    #: Enum value to specify trilinear interpolation during sampling
    LINEAR = constant(1)

    def __new__(cls, *args, **kwargs):
        instance = super(Volume, cls).__new__(cls)
        instance.id = None
        return instance

    def __init__(self, data: array, copy: bool = True):
        """Class representing a sparse grid.

        Args:
            data (:class:`warp.array`): Array of bytes representing the volume in NanoVDB format
            copy (bool): Whether the incoming data will be copied or aliased
        """

        # keep a runtime reference for orderly destruction
        self.runtime = warp.context.runtime

        if data is None:
            return
        self.device = data.device

        owner = False
        if self.device.is_cpu:
            self.id = self.runtime.core.volume_create_host(
                ctypes.cast(data.ptr, ctypes.c_void_p), data.size, copy, owner
            )
        else:
            self.id = self.runtime.core.volume_create_device(
                self.device.context, ctypes.cast(data.ptr, ctypes.c_void_p), data.size, copy, owner
            )

        if self.id == 0:
            raise RuntimeError("Failed to create volume from input array")

    def __del__(self):
        if not self.id:
            return

        if self.device.is_cpu:
            self.runtime.core.volume_destroy_host(self.id)
        else:
            # use CUDA context guard to avoid side effects during garbage collection
            with self.device.context_guard:
                self.runtime.core.volume_destroy_device(self.id)

    def array(self) -> array:
        """Returns the raw memory buffer of the Volume as an array"""
        buf = ctypes.c_void_p(0)
        size = ctypes.c_uint64(0)
        self.runtime.core.volume_get_buffer_info(self.id, ctypes.byref(buf), ctypes.byref(size))
        return array(ptr=buf.value, dtype=uint8, shape=size.value, device=self.device, owner=False)

    def get_tile_count(self) -> int:
        """Returns the number of tiles (NanoVDB leaf nodes) of the volume"""

        voxel_count, tile_count = (
            ctypes.c_uint64(0),
            ctypes.c_uint32(0),
        )
        self.runtime.core.volume_get_tile_and_voxel_count(self.id, ctypes.byref(tile_count), ctypes.byref(voxel_count))
        return tile_count.value

    def get_tiles(self, out: Optional[array] = None) -> array:
        """Returns the integer coordinates of all allocated tiles for this volume.

        Args:
            out (:class:`warp.array`, optional): If provided, use the `out` array to store the tile coordinates, otherwise
                a new array will be allocated. `out` must be a contiguous array of ``tile_count`` ``vec3i`` or ``tile_count x 3`` ``int32``
                on the same device as this volume.
        """

        if self.id == 0:
            raise RuntimeError("Invalid Volume")

        tile_count = self.get_tile_count()
        if out is None:
            out = warp.empty(dtype=int32, shape=(tile_count, 3), device=self.device)
        elif out.device != self.device or out.shape[0] < tile_count:
            raise RuntimeError(f"'out' array must an array with at least {tile_count} rows on device {self.device}")
        elif not _is_contiguous_vec_like_array(out, vec_length=3, scalar_types=(int32,)):
            raise RuntimeError(
                "'out' must be a contiguous 1D array with type vec3i or a 2D array of type int32 with shape (N, 3) "
            )

        if self.device.is_cpu:
            self.runtime.core.volume_get_tiles_host(self.id, out.ptr)
        else:
            self.runtime.core.volume_get_tiles_device(self.id, out.ptr)

        return out

    def get_voxel_count(self) -> int:
        """Returns the total number of allocated voxels for this volume"""

        voxel_count, tile_count = (
            ctypes.c_uint64(0),
            ctypes.c_uint32(0),
        )
        self.runtime.core.volume_get_tile_and_voxel_count(self.id, ctypes.byref(tile_count), ctypes.byref(voxel_count))
        return voxel_count.value

    def get_voxels(self, out: Optional[array] = None) -> array:
        """Returns the integer coordinates of all allocated voxels for this volume.

        Args:
            out (:class:`warp.array`, optional): If provided, use the `out` array to store the voxel coordinates, otherwise
                a new array will be allocated. `out` must be a contiguous array of ``voxel_count`` ``vec3i`` or ``voxel_count x 3`` ``int32``
                on the same device as this volume.
        """

        if self.id == 0:
            raise RuntimeError("Invalid Volume")

        voxel_count = self.get_voxel_count()
        if out is None:
            out = warp.empty(dtype=int32, shape=(voxel_count, 3), device=self.device)
        elif out.device != self.device or out.shape[0] < voxel_count:
            raise RuntimeError(f"'out' array must an array with at least {voxel_count} rows on device {self.device}")
        elif not _is_contiguous_vec_like_array(out, vec_length=3, scalar_types=(int32,)):
            raise RuntimeError(
                "'out' must be a contiguous 1D array with type vec3i or a 2D array of type int32 with shape (N, 3) "
            )

        if self.device.is_cpu:
            self.runtime.core.volume_get_voxels_host(self.id, out.ptr)
        else:
            self.runtime.core.volume_get_voxels_device(self.id, out.ptr)

        return out

    def get_voxel_size(self) -> Tuple[float, float, float]:
        """Voxel size, i.e, world coordinates of voxel's diagonal vector"""

        if self.id == 0:
            raise RuntimeError("Invalid Volume")

        dx, dy, dz = ctypes.c_float(0), ctypes.c_float(0), ctypes.c_float(0)
        self.runtime.core.volume_get_voxel_size(self.id, ctypes.byref(dx), ctypes.byref(dy), ctypes.byref(dz))
        return (dx.value, dy.value, dz.value)

    class GridInfo(NamedTuple):
        """Grid metadata"""

        name: str
        """Grid name"""
        size_in_bytes: int
        """Size of this grid's data, in bytes"""

        grid_index: int
        """Index of this grid in the data buffer"""
        grid_count: int
        """Total number of grids in the data buffer"""
        type_str: str
        """String describing the type of the grid values"""

        translation: vec3f
        """Index-to-world translation"""
        transform_matrix: mat33f
        """Linear part of the index-to-world transform"""

    def get_grid_info(self) -> Volume.GridInfo:
        """Returns the metadata associated with this Volume"""

        grid_index = ctypes.c_uint32(0)
        grid_count = ctypes.c_uint32(0)
        grid_size = ctypes.c_uint64(0)
        translation_buffer = (ctypes.c_float * 3)()
        transform_buffer = (ctypes.c_float * 9)()
        type_str_buffer = (ctypes.c_char * 16)()

        name = self.runtime.core.volume_get_grid_info(
            self.id,
            ctypes.byref(grid_size),
            ctypes.byref(grid_index),
            ctypes.byref(grid_count),
            translation_buffer,
            transform_buffer,
            type_str_buffer,
        )

        if name is None:
            raise RuntimeError("Invalid volume")

        return Volume.GridInfo(
            name.decode("ascii"),
            grid_size.value,
            grid_index.value,
            grid_count.value,
            type_str_buffer.value.decode("ascii"),
            vec3f.from_buffer_copy(translation_buffer),
            mat33f.from_buffer_copy(transform_buffer),
        )

    _nvdb_type_to_dtype = {
        "float": float32,
        "double": float64,
        "int16": int16,
        "int32": int32,
        "int64": int64,
        "Vec3f": vec3f,
        "Vec3d": vec3d,
        "Half": float16,
        "uint32": uint32,
        "bool": bool,
        "Vec4f": vec4f,
        "Vec4d": vec4d,
        "Vec3u8": vec3ub,
        "Vec3u16": vec3us,
        "uint8": uint8,
    }

    @property
    def dtype(self) -> type:
        """Type of the Volume's values as a Warp type.

        If the grid does not contain values (e.g. index grids) or if the NanoVDB type is not
        representable as a Warp type, returns ``None``.
        """
        return Volume._nvdb_type_to_dtype.get(self.get_grid_info().type_str, None)

    _nvdb_index_types = ("Index", "OnIndex", "IndexMask", "OnIndexMask")

    @property
    def is_index(self) -> bool:
        """Whether this Volume contains an index grid, that is, a type of grid that does
        not explicitly store values but associates each voxel to linearized index.
        """

        return self.get_grid_info().type_str in Volume._nvdb_index_types

    def get_feature_array_count(self) -> int:
        """Returns the number of supplemental data arrays stored alongside the grid"""

        return self.runtime.core.volume_get_blind_data_count(self.id)

    class FeatureArrayInfo(NamedTuple):
        """Metadata for a supplemental data array"""

        name: str
        """Name of the data array"""
        ptr: int
        """Memory address of the start of the array"""

        value_size: int
        """Size in bytes of the array values"""
        value_count: int
        """Number of values in the array"""
        type_str: str
        """String describing the type of the array values"""

    def get_feature_array_info(self, feature_index: int) -> Volume.FeatureArrayInfo:
        """Returns the metadata associated to the feature array at `feature_index`"""

        buf = ctypes.c_void_p(0)
        value_count = ctypes.c_uint64(0)
        value_size = ctypes.c_uint32(0)
        type_str_buffer = (ctypes.c_char * 16)()

        name = self.runtime.core.volume_get_blind_data_info(
            self.id,
            feature_index,
            ctypes.byref(buf),
            ctypes.byref(value_count),
            ctypes.byref(value_size),
            type_str_buffer,
        )

        if buf.value is None:
            raise RuntimeError("Invalid feature array")

        return Volume.FeatureArrayInfo(
            name.decode("ascii"),
            buf.value,
            value_size.value,
            value_count.value,
            type_str_buffer.value.decode("ascii"),
        )

    def feature_array(self, feature_index: int, dtype=None) -> array:
        """Returns one the grid's feature data arrays as a Warp array

        Args:
            feature_index: Index of the supplemental data array in the grid
            dtype: Type for the returned Warp array. If not provided, will be deduced from the array metadata.
        """

        info = self.get_feature_array_info(feature_index)

        if dtype is None:
            try:
                dtype = Volume._nvdb_type_to_dtype[info.type_str]
            except KeyError:
                # Unknown type, default to byte array
                dtype = uint8

        value_count = info.value_count
        value_size = info.value_size

        if type_size_in_bytes(dtype) == 1:
            # allow requesting a byte array from any type
            value_count *= value_size
            value_size = 1
        elif value_size == 1 and (value_count % type_size_in_bytes(dtype)) == 0:
            # allow converting a byte array to any type
            value_size = type_size_in_bytes(dtype)
            value_count = value_count // value_size

        if type_size_in_bytes(dtype) != value_size:
            raise RuntimeError(f"Cannot cast feature data of size {value_size} to array dtype {type_repr(dtype)}")

        return array(ptr=info.ptr, dtype=dtype, shape=value_count, device=self.device, owner=False)

    @classmethod
    def load_from_nvdb(cls, file_or_buffer, device=None) -> Volume:
        """Creates a Volume object from a serialized NanoVDB file or in-memory buffer.

        Returns:

            A ``warp.Volume`` object.
        """
        try:
            data = file_or_buffer.read()
        except AttributeError:
            data = file_or_buffer

        magic, version, grid_count, codec = struct.unpack("<QIHH", data[0:16])
        if magic not in (0x304244566F6E614E, 0x324244566F6E614E):  # NanoVDB0 or NanoVDB2 in hex, little-endian
            raise RuntimeError("NanoVDB signature not found")
        if version >> 21 != 32:  # checking major version
            raise RuntimeError("Unsupported NanoVDB version")

        # Skip over segment metadata, store total payload size
        grid_data_offset = 16  # sizeof(FileHeader)
        tot_file_size = 0
        for _ in range(grid_count):
            grid_file_size = struct.unpack("<Q", data[grid_data_offset + 8 : grid_data_offset + 16])[0]
            tot_file_size += grid_file_size

            grid_name_size = struct.unpack("<I", data[grid_data_offset + 136 : grid_data_offset + 140])[0]
            grid_data_offset += 176 + grid_name_size  # sizeof(FileMetadata) + grid name

        file_end = grid_data_offset + tot_file_size

        if codec == 0:  # no compression
            grid_data = data[grid_data_offset:file_end]
        elif codec == 1:  # zip compression
            grid_data = bytearray()
            while grid_data_offset < file_end:
                chunk_size = struct.unpack("<Q", data[grid_data_offset : grid_data_offset + 8])[0]
                grid_data_offset += 8
                grid_data += zlib.decompress(data[grid_data_offset : grid_data_offset + chunk_size])
                grid_data_offset += chunk_size
        elif codec == 2:  # blosc compression
            try:
                import blosc
            except ImportError as err:
                raise RuntimeError(
                    f"NanoVDB buffer is compressed using blosc, but Python module could not be imported: {err}"
                ) from err

            grid_data = bytearray()
            while grid_data_offset < file_end:
                chunk_size = struct.unpack("<Q", data[grid_data_offset : grid_data_offset + 8])[0]
                grid_data_offset += 8
                grid_data += blosc.decompress(data[grid_data_offset : grid_data_offset + chunk_size])
                grid_data_offset += chunk_size
        else:
            raise RuntimeError(f"Unsupported codec code: {codec}")

        magic = struct.unpack("<Q", grid_data[0:8])[0]
        if magic not in (0x304244566F6E614E, 0x314244566F6E614E):  # NanoVDB0 or NanoVDB1 in hex, little-endian
            raise RuntimeError("NanoVDB signature not found on grid!")

        data_array = array(np.frombuffer(grid_data, dtype=np.byte), device=device)
        return cls(data_array)

    def save_to_nvdb(self, path, codec: Literal["none", "zip", "blosc"] = "none"):
        """Serialize the Volume into a NanoVDB (.nvdb) file.

        Args:
            path: File path to save.
            codec: Compression codec used
                "none" - no compression
                "zip" - ZIP compression
                "blosc" - BLOSC compression, requires the blosc module to be installed
        """

        codec_dict = {"none": 0, "zip": 1, "blosc": 2}

        class FileHeader(ctypes.Structure):
            _fields_ = [
                ("magic", ctypes.c_uint64),
                ("version", ctypes.c_uint32),
                ("gridCount", ctypes.c_uint16),
                ("codec", ctypes.c_uint16),
            ]

        class FileMetaData(ctypes.Structure):
            _fields_ = [
                ("gridSize", ctypes.c_uint64),
                ("fileSize", ctypes.c_uint64),
                ("nameKey", ctypes.c_uint64),
                ("voxelCount", ctypes.c_uint64),
                ("gridType", ctypes.c_uint32),
                ("gridClass", ctypes.c_uint32),
                ("worldBBox", ctypes.c_double * 6),
                ("indexBBox", ctypes.c_uint32 * 6),
                ("voxelSize", ctypes.c_double * 3),
                ("nameSize", ctypes.c_uint32),
                ("nodeCount", ctypes.c_uint32 * 4),
                ("tileCount", ctypes.c_uint32 * 3),
                ("codec", ctypes.c_uint16),
                ("padding", ctypes.c_uint16),
                ("version", ctypes.c_uint32),
            ]

        class GridData(ctypes.Structure):
            _fields_ = [
                ("magic", ctypes.c_uint64),
                ("checksum", ctypes.c_uint64),
                ("version", ctypes.c_uint32),
                ("flags", ctypes.c_uint32),
                ("gridIndex", ctypes.c_uint32),
                ("gridCount", ctypes.c_uint32),
                ("gridSize", ctypes.c_uint64),
                ("gridName", ctypes.c_char * 256),
                ("map", ctypes.c_byte * 264),
                ("worldBBox", ctypes.c_double * 6),
                ("voxelSize", ctypes.c_double * 3),
                ("gridClass", ctypes.c_uint32),
                ("gridType", ctypes.c_uint32),
                ("blindMetadataOffset", ctypes.c_int64),
                ("blindMetadataCount", ctypes.c_uint32),
                ("data0", ctypes.c_uint32),
                ("data1", ctypes.c_uint64),
                ("data2", ctypes.c_uint64),
            ]

        NVDB_MAGIC = 0x304244566F6E614E
        NVDB_VERSION = 32 << 21 | 3 << 10 | 3

        try:
            codec_int = codec_dict[codec]
        except KeyError as err:
            raise RuntimeError(f"Unsupported codec requested: {codec}") from err

        if codec_int == 2:
            try:
                import blosc
            except ImportError as err:
                raise RuntimeError(
                    f"blosc compression was requested, but Python module could not be imported: {err}"
                ) from err

        data = self.array().numpy()
        grid_data = GridData.from_buffer(data)

        if grid_data.gridIndex > 0:
            raise RuntimeError(
                "Saving of aliased Volumes is not supported. Use `save_to_nvdb` on the original volume, before any `load_next_grid` calls."
            )

        file_header = FileHeader(NVDB_MAGIC, NVDB_VERSION, grid_data.gridCount, codec_int)

        grid_data_offset = 0
        all_file_meta_data = []
        for i in range(file_header.gridCount):
            if i > 0:
                grid_data = GridData.from_buffer(data[grid_data_offset : grid_data_offset + 672])
            current_grid_data = data[grid_data_offset : grid_data_offset + grid_data.gridSize]
            if codec_int == 1:  # zip compression
                compressed_data = zlib.compress(current_grid_data)
                compressed_size = len(compressed_data)
            elif codec_int == 2:  # blosc compression
                compressed_data = blosc.compress(current_grid_data)
                compressed_size = len(compressed_data)
            else:  # no compression
                compressed_data = current_grid_data
                compressed_size = grid_data.gridSize

            file_meta_data = FileMetaData()
            file_meta_data.gridSize = grid_data.gridSize
            file_meta_data.fileSize = compressed_size
            file_meta_data.gridType = grid_data.gridType
            file_meta_data.gridClass = grid_data.gridClass
            file_meta_data.worldBBox = grid_data.worldBBox
            file_meta_data.voxelSize = grid_data.voxelSize
            file_meta_data.nameSize = len(grid_data.gridName) + 1  # including the closing 0x0
            file_meta_data.codec = codec_int
            file_meta_data.version = NVDB_VERSION

            grid_data_offset += file_meta_data.gridSize

            all_file_meta_data.append((file_meta_data, grid_data.gridName, compressed_data))

        with open(path, "wb") as nvdb:
            nvdb.write(file_header)
            for file_meta_data, grid_name, _ in all_file_meta_data:
                nvdb.write(file_meta_data)
                nvdb.write(grid_name + b"\x00")

            for file_meta_data, _, compressed_data in all_file_meta_data:
                if codec_int > 0:
                    chunk_size = struct.pack("<Q", file_meta_data.fileSize)
                    nvdb.write(chunk_size)
                nvdb.write(compressed_data)

        return path

    @classmethod
    def load_from_address(cls, grid_ptr: int, buffer_size: int = 0, device=None) -> Volume:
        """
        Creates a new :class:`Volume` aliasing an in-memory grid buffer.

        In contrast to :meth:`load_from_nvdb` which should be used to load serialized NanoVDB grids,
        here the buffer must be uncompressed and must not contain file header information.
        If the passed address does not contain a NanoVDB grid, the behavior of this function is undefined.

        Args:
            grid_ptr: Integer address of the start of the grid buffer
            buffer_size: Size of the buffer, in bytes. If not provided, the size will be assumed to be that of the single grid starting at `grid_ptr`.
            device: Device of the buffer, and of the returned Volume. If not provided, the current Warp device is assumed.

        Returns the newly created Volume.
        """

        if not grid_ptr:
            raise (RuntimeError, "Invalid grid buffer pointer")

        # Check that a Volume has not already been created for this address
        # (to allow this we would need to ref-count the volume descriptor)
        existing_buf = ctypes.c_void_p(0)
        existing_size = ctypes.c_uint64(0)
        warp.context.runtime.core.volume_get_buffer_info(
            grid_ptr, ctypes.byref(existing_buf), ctypes.byref(existing_size)
        )

        if existing_buf.value is not None:
            raise RuntimeError(
                "A warp Volume has already been created for this grid, aliasing it more than once is not possible."
            )

        data_array = array(ptr=grid_ptr, dtype=uint8, shape=buffer_size, owner=False, device=device)

        return cls(data_array, copy=False)

    def load_next_grid(self) -> Volume:
        """
        Tries to create a new warp Volume for the next grid that is linked to by this Volume.

        The existence of a next grid is deduced from the `grid_index` and `grid_count` metadata
        as well as the size of this Volume's in-memory buffer.

        Returns the newly created Volume, or None if there is no next grid.
        """

        grid = self.get_grid_info()

        array = self.array()

        if grid.grid_index + 1 >= grid.grid_count or array.capacity <= grid.size_in_bytes:
            return None

        next_volume = Volume.load_from_address(
            array.ptr + grid.size_in_bytes, buffer_size=array.capacity - grid.size_in_bytes, device=self.device
        )
        # makes the new Volume keep a reference to the current grid, as we're aliasing its buffer
        next_volume._previous_grid = self

        return next_volume

    @classmethod
    def load_from_numpy(
        cls, ndarray: np.array, min_world=(0.0, 0.0, 0.0), voxel_size=1.0, bg_value=0.0, device=None
    ) -> Volume:
        """Creates a Volume object from a dense 3D NumPy array.

        This function is only supported for CUDA devices.

        Args:
            min_world: The 3D coordinate of the lower corner of the volume.
            voxel_size: The size of each voxel in spatial coordinates.
            bg_value: Background value
            device: The CUDA device to create the volume on, e.g.: "cuda" or "cuda:0".

        Returns:

            A ``warp.Volume`` object.
        """

        import math

        target_shape = (
            math.ceil(ndarray.shape[0] / 8) * 8,
            math.ceil(ndarray.shape[1] / 8) * 8,
            math.ceil(ndarray.shape[2] / 8) * 8,
        )
        if hasattr(bg_value, "__len__"):
            # vec3, assuming the numpy array is 4D
            padded_array = np.full(
                shape=(target_shape[0], target_shape[1], target_shape[2], 3), fill_value=bg_value, dtype=np.single
            )
            padded_array[0 : ndarray.shape[0], 0 : ndarray.shape[1], 0 : ndarray.shape[2], :] = ndarray
        else:
            padded_amount = (
                math.ceil(ndarray.shape[0] / 8) * 8 - ndarray.shape[0],
                math.ceil(ndarray.shape[1] / 8) * 8 - ndarray.shape[1],
                math.ceil(ndarray.shape[2] / 8) * 8 - ndarray.shape[2],
            )
            padded_array = np.pad(
                ndarray,
                ((0, padded_amount[0]), (0, padded_amount[1]), (0, padded_amount[2])),
                mode="constant",
                constant_values=bg_value,
            )

        shape = padded_array.shape
        volume = warp.Volume.allocate(
            min_world,
            [
                min_world[0] + (shape[0] - 1) * voxel_size,
                min_world[1] + (shape[1] - 1) * voxel_size,
                min_world[2] + (shape[2] - 1) * voxel_size,
            ],
            voxel_size,
            bg_value=bg_value,
            points_in_world_space=True,
            translation=min_world,
            device=device,
        )

        # Populate volume
        if hasattr(bg_value, "__len__"):
            warp.launch(
                warp.utils.copy_dense_volume_to_nano_vdb_v,
                dim=(shape[0], shape[1], shape[2]),
                inputs=[volume.id, warp.array(padded_array, dtype=warp.vec3, device=device)],
                device=device,
            )
        elif isinstance(bg_value, int):
            warp.launch(
                warp.utils.copy_dense_volume_to_nano_vdb_i,
                dim=shape,
                inputs=[volume.id, warp.array(padded_array, dtype=warp.int32, device=device)],
                device=device,
            )
        else:
            warp.launch(
                warp.utils.copy_dense_volume_to_nano_vdb_f,
                dim=shape,
                inputs=[volume.id, warp.array(padded_array, dtype=warp.float32, device=device)],
                device=device,
            )

        return volume

    @classmethod
    def allocate(
        cls,
        min: List[int],
        max: List[int],
        voxel_size: float,
        bg_value=0.0,
        translation=(0.0, 0.0, 0.0),
        points_in_world_space=False,
        device=None,
    ) -> Volume:
        """Allocate a new Volume based on the bounding box defined by min and max.

        This function is only supported for CUDA devices.

        Allocate a volume that is large enough to contain voxels [min[0], min[1], min[2]] - [max[0], max[1], max[2]], inclusive.
        If points_in_world_space is true, then min and max are first converted to index space with the given voxel size and
        translation, and the volume is allocated with those.

        The smallest unit of allocation is a dense tile of 8x8x8 voxels, the requested bounding box is rounded up to tiles, and
        the resulting tiles will be available in the new volume.

        Args:
            min (array-like): Lower 3D coordinates of the bounding box in index space or world space, inclusive.
            max (array-like): Upper 3D coordinates of the bounding box in index space or world space, inclusive.
            voxel_size (float): Voxel size of the new volume.
            bg_value (float or array-like): Value of unallocated voxels of the volume, also defines the volume's type, a :class:`warp.vec3` volume is created if this is `array-like`, otherwise a float volume is created
            translation (array-like): translation between the index and world spaces.
            device (Devicelike): The CUDA device to create the volume on, e.g.: "cuda" or "cuda:0".

        """
        if points_in_world_space:
            min = np.around((np.array(min, dtype=np.float32) - translation) / voxel_size)
            max = np.around((np.array(max, dtype=np.float32) - translation) / voxel_size)

        tile_min = np.array(min, dtype=np.int32) // 8
        tile_max = np.array(max, dtype=np.int32) // 8
        tiles = np.array(
            [
                [i, j, k]
                for i in range(tile_min[0], tile_max[0] + 1)
                for j in range(tile_min[1], tile_max[1] + 1)
                for k in range(tile_min[2], tile_max[2] + 1)
            ],
            dtype=np.int32,
        )
        tile_points = array(tiles * 8, device=device)

        return cls.allocate_by_tiles(tile_points, voxel_size, bg_value, translation, device)

    @staticmethod
    def _fill_transform_buffers(
        voxel_size: Union[float, List[float]],
        translation,
        transform,
    ):
        if transform is None:
            if voxel_size is None:
                raise ValueError("Either 'voxel_size' or 'transform' must be provided")

            if isinstance(voxel_size, float):
                voxel_size = (voxel_size, voxel_size, voxel_size)
            transform = mat33f(voxel_size[0], 0.0, 0.0, 0.0, voxel_size[1], 0.0, 0.0, 0.0, voxel_size[2])
        else:
            if voxel_size is not None:
                raise ValueError("Only one of 'voxel_size' or 'transform' must be provided")

            if not isinstance(transform, mat33f):
                transform = mat33f(transform)

        transform_buf = (ctypes.c_float * 9).from_buffer_copy(transform)
        translation_buf = (ctypes.c_float * 3)(translation[0], translation[1], translation[2])
        return transform_buf, translation_buf

    @classmethod
    def allocate_by_tiles(
        cls,
        tile_points: array,
        voxel_size: Union[float, List[float]] = None,
        bg_value=0.0,
        translation=(0.0, 0.0, 0.0),
        device=None,
        transform=None,
    ) -> Volume:
        """Allocate a new Volume with active tiles for each point tile_points.

        This function is only supported for CUDA devices.

        The smallest unit of allocation is a dense tile of 8x8x8 voxels.
        This is the primary method for allocating sparse volumes. It uses an array of points indicating the tiles that must be allocated.

        Example use cases:
            * `tile_points` can mark tiles directly in index space as in the case this method is called by `allocate`.
            * `tile_points` can be a list of points used in a simulation that needs to transfer data to a volume.

        Args:
            tile_points (:class:`warp.array`): Array of positions that define the tiles to be allocated.
                The array may use an integer scalar type (2D N-by-3 array of :class:`warp.int32` or 1D array of `warp.vec3i` values), indicating index space positions,
                or a floating point scalar type (2D N-by-3 array of :class:`warp.float32` or 1D array of `warp.vec3f` values), indicating world space positions.
                Repeated points per tile are allowed and will be efficiently deduplicated.
            voxel_size (float or array-like): Voxel size(s) of the new volume. Ignored if `transform` is given.
            bg_value (array-like, float, int or None): Value of unallocated voxels of the volume, also defines the volume's type. A :class:`warp.vec3` volume is created if this is `array-like`, an index volume will be created if `bg_value` is ``None``.
            translation (array-like): Translation between the index and world spaces.
            transform (array-like): Linear transform between the index and world spaces. If ``None``, deduced from `voxel_size`.
            device (Devicelike): The CUDA device to create the volume on, e.g.: "cuda" or "cuda:0".

        """
        device = warp.get_device(device)

        if not device.is_cuda:
            raise RuntimeError("Only CUDA devices are supported for allocate_by_tiles")
        if not _is_contiguous_vec_like_array(tile_points, vec_length=3, scalar_types=(float32, int32)):
            raise RuntimeError(
                "tile_points must be contiguous and either a 1D warp array of vec3f or vec3i or a 2D n-by-3 array of int32 or float32."
            )
        if not tile_points.device.is_cuda:
            tile_points = tile_points.to(device)

        volume = cls(data=None)
        volume.device = device
        in_world_space = type_scalar_type(tile_points.dtype) == float32

        transform_buf, translation_buf = Volume._fill_transform_buffers(voxel_size, translation, transform)

        if bg_value is None:
            volume.id = volume.runtime.core.volume_index_from_tiles_device(
                volume.device.context,
                ctypes.c_void_p(tile_points.ptr),
                tile_points.shape[0],
                transform_buf,
                translation_buf,
                in_world_space,
            )
        elif hasattr(bg_value, "__len__"):
            volume.id = volume.runtime.core.volume_v_from_tiles_device(
                volume.device.context,
                ctypes.c_void_p(tile_points.ptr),
                tile_points.shape[0],
                transform_buf,
                translation_buf,
                in_world_space,
                (ctypes.c_float * 3)(bg_value[0], bg_value[1], bg_value[2]),
            )
        elif isinstance(bg_value, int):
            volume.id = volume.runtime.core.volume_i_from_tiles_device(
                volume.device.context,
                ctypes.c_void_p(tile_points.ptr),
                tile_points.shape[0],
                transform_buf,
                translation_buf,
                in_world_space,
                bg_value,
            )
        else:
            volume.id = volume.runtime.core.volume_f_from_tiles_device(
                volume.device.context,
                ctypes.c_void_p(tile_points.ptr),
                tile_points.shape[0],
                transform_buf,
                translation_buf,
                in_world_space,
                float(bg_value),
            )

        if volume.id == 0:
            raise RuntimeError("Failed to create volume")

        return volume

    @classmethod
    def allocate_by_voxels(
        cls,
        voxel_points: array,
        voxel_size: Union[float, List[float]] = None,
        translation=(0.0, 0.0, 0.0),
        device=None,
        transform=None,
    ) -> Volume:
        """Allocate a new Volume with active voxel for each point voxel_points.

        This function creates an *index* Volume, a special kind of volume that does not any store any
        explicit payload but encodes a linearized index for each active voxel, allowing to lookup and
        sample data from arbitrary external arrays.

        This function is only supported for CUDA devices.

        Args:
            voxel_points (:class:`warp.array`): Array of positions that define the voxels to be allocated.
                The array may use an integer scalar type (2D N-by-3 array of :class:`warp.int32` or 1D array of `warp.vec3i` values), indicating index space positions,
                or a floating point scalar type (2D N-by-3 array of :class:`warp.float32` or 1D array of `warp.vec3f` values), indicating world space positions.
                Repeated points per tile are allowed and will be efficiently deduplicated.
            voxel_size (float or array-like): Voxel size(s) of the new volume. Ignored if `transform` is given.
            translation (array-like): Translation between the index and world spaces.
            transform (array-like): Linear transform between the index and world spaces. If ``None``, deduced from `voxel_size`.
            device (Devicelike): The CUDA device to create the volume on, e.g.: "cuda" or "cuda:0".

        """
        device = warp.get_device(device)

        if not device.is_cuda:
            raise RuntimeError("Only CUDA devices are supported for allocate_by_tiles")
        if not _is_contiguous_vec_like_array(voxel_points, vec_length=3, scalar_types=(float32, int32)):
            raise RuntimeError(
                "voxel_points must be contiguous and either a 1D warp array of vec3f or vec3i or a 2D n-by-3 array of int32 or float32."
            )
        if not voxel_points.device.is_cuda:
            voxel_points = voxel_points.to(device)

        volume = cls(data=None)
        volume.device = device
        in_world_space = type_scalar_type(voxel_points.dtype) == float32

        transform_buf, translation_buf = Volume._fill_transform_buffers(voxel_size, translation, transform)

        volume.id = volume.runtime.core.volume_from_active_voxels_device(
            volume.device.context,
            ctypes.c_void_p(voxel_points.ptr),
            voxel_points.shape[0],
            transform_buf,
            translation_buf,
            in_world_space,
        )

        if volume.id == 0:
            raise RuntimeError("Failed to create volume")

        return volume


def _is_contiguous_vec_like_array(array, vec_length: int, scalar_types: Tuple[type]) -> bool:
    if not (is_array(array) and array.is_contiguous):
        return False
    if type_scalar_type(array.dtype) not in scalar_types:
        return False
    return (array.ndim == 1 and type_length(array.dtype) == vec_length) or (
        array.ndim == 2 and array.shape[1] == vec_length and type_length(array.dtype) == 1
    )


# definition just for kernel type (cannot be a parameter), see mesh.h
# NOTE: its layout must match the corresponding struct defined in C.
# NOTE: it needs to be defined after `indexedarray` to workaround a circular import issue.
class mesh_query_point_t:
    """Output for the mesh query point functions.

    Attributes:
        result (bool): Whether a point is found within the given constraints.
        sign (float32): A value < 0 if query point is inside the mesh, >=0 otherwise.
                        Note that mesh must be watertight for this to be robust
        face (int32): Index of the closest face.
        u (float32): Barycentric u coordinate of the closest point.
        v (float32): Barycentric v coordinate of the closest point.

    See Also:
        :func:`mesh_query_point`, :func:`mesh_query_point_no_sign`,
        :func:`mesh_query_furthest_point_no_sign`,
        :func:`mesh_query_point_sign_normal`,
        and :func:`mesh_query_point_sign_winding_number`.
    """

    from warp.codegen import Var

    vars = {
        "result": Var("result", bool),
        "sign": Var("sign", float32),
        "face": Var("face", int32),
        "u": Var("u", float32),
        "v": Var("v", float32),
    }


MeshQueryPoint = mesh_query_point_t


# definition just for kernel type (cannot be a parameter), see mesh.h
# NOTE: its layout must match the corresponding struct defined in C.
class mesh_query_ray_t:
    """Output for the mesh query ray functions.

    Attributes:
        result (bool): Whether a hit is found within the given constraints.
        sign (float32): A value > 0 if the ray hit in front of the face, returns < 0 otherwise.
        face (int32): Index of the closest face.
        t (float32): Distance of the closest hit along the ray.
        u (float32): Barycentric u coordinate of the closest hit.
        v (float32): Barycentric v coordinate of the closest hit.
        normal (vec3f): Face normal.

    See Also:
        :func:`mesh_query_ray`.
    """

    from warp.codegen import Var

    vars = {
        "result": Var("result", bool),
        "sign": Var("sign", float32),
        "face": Var("face", int32),
        "t": Var("t", float32),
        "u": Var("u", float32),
        "v": Var("v", float32),
        "normal": Var("normal", vec3),
    }


MeshQueryRay = mesh_query_ray_t


def matmul(
    a: array2d,
    b: array2d,
    c: array2d,
    d: array2d,
    alpha: float = 1.0,
    beta: float = 0.0,
    allow_tf32x3_arith: builtins.bool = False,
):
    """Computes a generic matrix-matrix multiplication (GEMM) of the form: `d = alpha * (a @ b) + beta * c`.

    Args:
        a (array2d): two-dimensional array containing matrix A
        b (array2d): two-dimensional array containing matrix B
        c (array2d): two-dimensional array containing matrix C
        d (array2d): two-dimensional array to which output D is written
        alpha (float): parameter alpha of GEMM
        beta (float): parameter beta of GEMM
        allow_tf32x3_arith (bool): whether to use CUTLASS's 3xTF32 GEMMs, which enable accuracy similar to FP32
                                   while using Tensor Cores
    """
    from warp.context import runtime

    device = a.device

    if b.device != device or c.device != device or d.device != device:
        raise RuntimeError("Matrices A, B, C, and D must all be on the same device as the runtime device.")

    if a.dtype != b.dtype or a.dtype != c.dtype or a.dtype != d.dtype:
        raise RuntimeError(
            "wp.matmul currently only supports operation between {A, B, C, D} matrices of the same type."
        )

    if (
        (not a.is_contiguous and not a.is_transposed)
        or (not b.is_contiguous and not b.is_transposed)
        or (not c.is_contiguous)
        or (not d.is_contiguous)
    ):
        raise RuntimeError(
            "wp.matmul is only valid for contiguous arrays, with the exception that A and/or B may be transposed."
        )

    m = a.shape[0]
    n = b.shape[1]
    k = a.shape[1]
    if b.shape != (k, n) or c.shape != (m, n) or d.shape != (m, n):
        raise RuntimeError(
            "Invalid shapes for matrices: A = {} B = {} C = {} D = {}".format(a.shape, b.shape, c.shape, d.shape)
        )

    if runtime.tape:
        runtime.tape.record_func(
            backward=lambda: adj_matmul(a, b, c, a.grad, b.grad, c.grad, d.grad, alpha, beta, allow_tf32x3_arith),
            arrays=[a, b, c, d],
        )
        if warp.config.verify_autograd_array_access:
            d.mark_write()
            a.mark_read()
            b.mark_read()
            c.mark_read()

    # cpu fallback if no cuda devices found
    if device == "cpu":
        np_dtype = warp_type_to_np_dtype[a.dtype]
        d.assign(alpha * np.matmul(a.numpy(), b.numpy(), dtype=np_dtype) + beta * c.numpy())
        return

    cc = device.arch
    ret = runtime.core.cutlass_gemm(
        device.context,
        cc,
        m,
        n,
        k,
        type_typestr(a.dtype).encode(),
        ctypes.c_void_p(a.ptr),
        ctypes.c_void_p(b.ptr),
        ctypes.c_void_p(c.ptr),
        ctypes.c_void_p(d.ptr),
        alpha,
        beta,
        not a.is_transposed,
        not b.is_transposed,
        allow_tf32x3_arith,
        1,
    )
    if not ret:
        raise RuntimeError("matmul failed.")


def adj_matmul(
    a: array2d,
    b: array2d,
    c: array2d,
    adj_a: array2d,
    adj_b: array2d,
    adj_c: array2d,
    adj_d: array2d,
    alpha: float = 1.0,
    beta: float = 0.0,
    allow_tf32x3_arith: builtins.bool = False,
):
    """Computes the adjoint of a generic matrix-matrix multiplication (GEMM) of the form: `d = alpha * (a @ b) + beta * c`.
        note: the adjoint of parameter alpha is not included but can be computed as `adj_alpha = np.sum(np.concatenate(np.multiply(a @ b, adj_d)))`.
        note: the adjoint of parameter beta is not included but can be computed as `adj_beta = np.sum(np.concatenate(np.multiply(c, adj_d)))`.

    Args:
        a (array2d): two-dimensional array containing matrix A
        b (array2d): two-dimensional array containing matrix B
        c (array2d): two-dimensional array containing matrix C
        adj_a (array2d): two-dimensional array to which the adjoint of matrix A is written
        adj_b (array2d): two-dimensional array to which the adjoint of matrix B is written
        adj_c (array2d): two-dimensional array to which the adjoint of matrix C is written
        adj_d (array2d): two-dimensional array containing the adjoint of matrix D
        alpha (float): parameter alpha of GEMM
        beta (float): parameter beta of GEMM
        allow_tf32x3_arith (bool): whether to use CUTLASS's 3xTF32 GEMMs, which enable accuracy similar to FP32
                                   while using Tensor Cores
    """
    from warp.context import runtime

    device = a.device

    if (
        b.device != device
        or c.device != device
        or adj_a.device != device
        or adj_b.device != device
        or adj_c.device != device
        or adj_d.device != device
    ):
        raise RuntimeError(
            "Matrices A, B, C, D, and their adjoints must all be on the same device as the runtime device."
        )

    if (
        a.dtype != b.dtype
        or a.dtype != c.dtype
        or a.dtype != adj_a.dtype
        or a.dtype != adj_b.dtype
        or a.dtype != adj_c.dtype
        or a.dtype != adj_d.dtype
    ):
        raise RuntimeError(
            "wp.adj_matmul currently only supports operation between {A, B, C, adj_D, adj_A, adj_B, adj_C} matrices of the same type."
        )

    if (
        (not a.is_contiguous and not a.is_transposed)
        or (not b.is_contiguous and not b.is_transposed)
        or (not c.is_contiguous)
        or (not adj_a.is_contiguous and not adj_a.is_transposed)
        or (not adj_b.is_contiguous and not adj_b.is_transposed)
        or (not adj_c.is_contiguous)
        or (not adj_d.is_contiguous)
    ):
        raise RuntimeError(
            "wp.matmul is only valid for contiguous arrays, with the exception that A and/or B and their associated adjoints may be transposed."
        )

    m = a.shape[0]
    n = b.shape[1]
    k = a.shape[1]
    if (
        a.shape != (m, k)
        or b.shape != (k, n)
        or c.shape != (m, n)
        or adj_d.shape != (m, n)
        or adj_a.shape != (m, k)
        or adj_b.shape != (k, n)
        or adj_c.shape != (m, n)
    ):
        raise RuntimeError(
            "Invalid shapes for matrices: A = {} B = {} C = {} adj_D = {} adj_A = {} adj_B = {} adj_C = {}".format(
                a.shape, b.shape, c.shape, adj_d.shape, adj_a.shape, adj_b.shape, adj_c.shape
            )
        )

    # cpu fallback if no cuda devices found
    if device == "cpu":
        np_dtype = warp_type_to_np_dtype[a.dtype]
        adj_a.assign(alpha * np.matmul(adj_d.numpy(), b.numpy().transpose(), dtype=np_dtype) + adj_a.numpy())
        adj_b.assign(alpha * np.matmul(a.numpy().transpose(), adj_d.numpy(), dtype=np_dtype) + adj_b.numpy())
        adj_c.assign(beta * adj_d.numpy() + adj_c.numpy())
        return

    cc = device.arch

    # adj_a
    if not a.is_transposed:
        ret = runtime.core.cutlass_gemm(
            device.context,
            cc,
            m,
            k,
            n,
            type_typestr(a.dtype).encode(),
            ctypes.c_void_p(adj_d.ptr),
            ctypes.c_void_p(b.ptr),
            ctypes.c_void_p(adj_a.ptr),
            ctypes.c_void_p(adj_a.ptr),
            alpha,
            1.0,
            True,
            b.is_transposed,
            allow_tf32x3_arith,
            1,
        )
        if not ret:
            raise RuntimeError("adj_matmul failed.")
    else:
        ret = runtime.core.cutlass_gemm(
            device.context,
            cc,
            k,
            m,
            n,
            type_typestr(a.dtype).encode(),
            ctypes.c_void_p(b.ptr),
            ctypes.c_void_p(adj_d.ptr),
            ctypes.c_void_p(adj_a.ptr),
            ctypes.c_void_p(adj_a.ptr),
            alpha,
            1.0,
            not b.is_transposed,
            False,
            allow_tf32x3_arith,
            1,
        )
        if not ret:
            raise RuntimeError("adj_matmul failed.")

    # adj_b
    if not b.is_transposed:
        ret = runtime.core.cutlass_gemm(
            device.context,
            cc,
            k,
            n,
            m,
            type_typestr(a.dtype).encode(),
            ctypes.c_void_p(a.ptr),
            ctypes.c_void_p(adj_d.ptr),
            ctypes.c_void_p(adj_b.ptr),
            ctypes.c_void_p(adj_b.ptr),
            alpha,
            1.0,
            a.is_transposed,
            True,
            allow_tf32x3_arith,
            1,
        )
        if not ret:
            raise RuntimeError("adj_matmul failed.")
    else:
        ret = runtime.core.cutlass_gemm(
            device.context,
            cc,
            n,
            k,
            m,
            type_typestr(a.dtype).encode(),
            ctypes.c_void_p(adj_d.ptr),
            ctypes.c_void_p(a.ptr),
            ctypes.c_void_p(adj_b.ptr),
            ctypes.c_void_p(adj_b.ptr),
            alpha,
            1.0,
            False,
            not a.is_transposed,
            allow_tf32x3_arith,
            1,
        )
        if not ret:
            raise RuntimeError("adj_matmul failed.")

    # adj_c
    warp.launch(
        kernel=warp.utils.add_kernel_2d,
        dim=adj_c.shape,
        inputs=[adj_c, adj_d, adj_d.dtype(beta)],
        device=device,
        record_tape=False,
    )


def batched_matmul(
    a: array3d,
    b: array3d,
    c: array3d,
    d: array3d,
    alpha: float = 1.0,
    beta: float = 0.0,
    allow_tf32x3_arith: builtins.bool = False,
):
    """Computes a batched generic matrix-matrix multiplication (GEMM) of the form: `d = alpha * (a @ b) + beta * c`.

    Args:
        a (array3d): three-dimensional array containing A matrices. Overall array dimension is {batch_count, M, K}
        b (array3d): three-dimensional array containing B matrices. Overall array dimension is {batch_count, K, N}
        c (array3d): three-dimensional array containing C matrices. Overall array dimension is {batch_count, M, N}
        d (array3d): three-dimensional array to which output D is written. Overall array dimension is {batch_count, M, N}
        alpha (float): parameter alpha of GEMM
        beta (float): parameter beta of GEMM
        allow_tf32x3_arith (bool): whether to use CUTLASS's 3xTF32 GEMMs, which enable accuracy similar to FP32
                                   while using Tensor Cores
    """
    from warp.context import runtime

    device = a.device

    if b.device != device or c.device != device or d.device != device:
        raise RuntimeError("Matrices A, B, C, and D must all be on the same device as the runtime device.")

    if a.dtype != b.dtype or a.dtype != c.dtype or a.dtype != d.dtype:
        raise RuntimeError(
            "wp.batched_matmul currently only supports operation between {A, B, C, D} matrices of the same type."
        )

    if (
        (not a.is_contiguous and not a.is_transposed)
        or (not b.is_contiguous and not b.is_transposed)
        or (not c.is_contiguous)
        or (not d.is_contiguous)
    ):
        raise RuntimeError(
            "wp.matmul is only valid for contiguous arrays, with the exception that A and/or B may be transposed."
        )

    m = a.shape[1]
    n = b.shape[2]
    k = a.shape[2]
    batch_count = a.shape[0]
    if b.shape != (batch_count, k, n) or c.shape != (batch_count, m, n) or d.shape != (batch_count, m, n):
        raise RuntimeError(
            "Invalid shapes for matrices: A = {} B = {} C = {} D = {}".format(a.shape, b.shape, c.shape, d.shape)
        )

    if runtime.tape:
        runtime.tape.record_func(
            backward=lambda: adj_batched_matmul(
                a, b, c, a.grad, b.grad, c.grad, d.grad, alpha, beta, allow_tf32x3_arith
            ),
            arrays=[a, b, c, d],
        )
        if warp.config.verify_autograd_array_access:
            d.mark_write()
            a.mark_read()
            b.mark_read()
            c.mark_read()

    # cpu fallback if no cuda devices found
    if device == "cpu":
        np_dtype = warp_type_to_np_dtype[a.dtype]
        d.assign(alpha * np.matmul(a.numpy(), b.numpy(), dtype=np_dtype) + beta * c.numpy())
        return

    # handle case in which batch_count exceeds max_batch_count, which is a CUDA array size maximum
    max_batch_count = 65535
    iters = int(batch_count / max_batch_count)
    remainder = batch_count % max_batch_count

    cc = device.arch
    for i in range(iters):
        idx_start = i * max_batch_count
        idx_end = (i + 1) * max_batch_count if i < iters - 1 else batch_count
        ret = runtime.core.cutlass_gemm(
            device.context,
            cc,
            m,
            n,
            k,
            type_typestr(a.dtype).encode(),
            ctypes.c_void_p(a[idx_start:idx_end, :, :].ptr),
            ctypes.c_void_p(b[idx_start:idx_end, :, :].ptr),
            ctypes.c_void_p(c[idx_start:idx_end, :, :].ptr),
            ctypes.c_void_p(d[idx_start:idx_end, :, :].ptr),
            alpha,
            beta,
            not a.is_transposed,
            not b.is_transposed,
            allow_tf32x3_arith,
            max_batch_count,
        )
        if not ret:
            raise RuntimeError("Batched matmul failed.")

    idx_start = iters * max_batch_count
    ret = runtime.core.cutlass_gemm(
        device.context,
        cc,
        m,
        n,
        k,
        type_typestr(a.dtype).encode(),
        ctypes.c_void_p(a[idx_start:, :, :].ptr),
        ctypes.c_void_p(b[idx_start:, :, :].ptr),
        ctypes.c_void_p(c[idx_start:, :, :].ptr),
        ctypes.c_void_p(d[idx_start:, :, :].ptr),
        alpha,
        beta,
        not a.is_transposed,
        not b.is_transposed,
        allow_tf32x3_arith,
        remainder,
    )
    if not ret:
        raise RuntimeError("Batched matmul failed.")


def adj_batched_matmul(
    a: array3d,
    b: array3d,
    c: array3d,
    adj_a: array3d,
    adj_b: array3d,
    adj_c: array3d,
    adj_d: array3d,
    alpha: float = 1.0,
    beta: float = 0.0,
    allow_tf32x3_arith: builtins.bool = False,
):
    """Computes the adjoint of a batched generic matrix-matrix multiplication (GEMM) of the form: `d = alpha * (a @ b) + beta * c`.

    Args:
        a (array3d): three-dimensional array containing A matrices. Overall array dimension is {batch_count, M, K}
        b (array3d): three-dimensional array containing B matrices. Overall array dimension is {batch_count, K, N}
        c (array3d): three-dimensional array containing C matrices. Overall array dimension is {batch_count, M, N}
        adj_a (array3d): three-dimensional array to which the adjoints of A matrices are written. Overall array dimension is {batch_count, M, K}
        adj_b (array3d): three-dimensional array to which the adjoints of B matrices are written. Overall array dimension is {batch_count, K, N}
        adj_c (array3d): three-dimensional array to which the adjoints of C matrices are written. Overall array dimension is {batch_count, M, N}
        adj_d (array3d): three-dimensional array containing adjoints of D matrices. Overall array dimension is {batch_count, M, N}
        alpha (float): parameter alpha of GEMM
        beta (float): parameter beta of GEMM
        allow_tf32x3_arith (bool): whether to use CUTLASS's 3xTF32 GEMMs, which enable accuracy similar to FP32
                                   while using Tensor Cores
    """
    from warp.context import runtime

    device = a.device

    if (
        b.device != device
        or c.device != device
        or adj_a.device != device
        or adj_b.device != device
        or adj_c.device != device
        or adj_d.device != device
    ):
        raise RuntimeError(
            "Matrices A, B, C, D, and their adjoints must all be on the same device as the runtime device."
        )

    if (
        a.dtype != b.dtype
        or a.dtype != c.dtype
        or a.dtype != adj_a.dtype
        or a.dtype != adj_b.dtype
        or a.dtype != adj_c.dtype
        or a.dtype != adj_d.dtype
    ):
        raise RuntimeError(
            "wp.adj_batched_matmul currently only supports operation between {A, B, C, adj_D, adj_A, adj_B, adj_C} matrices of the same type."
        )

    m = a.shape[1]
    n = b.shape[2]
    k = a.shape[2]
    batch_count = a.shape[0]
    if (
        b.shape != (batch_count, k, n)
        or c.shape != (batch_count, m, n)
        or adj_d.shape != (batch_count, m, n)
        or adj_a.shape != (batch_count, m, k)
        or adj_b.shape != (batch_count, k, n)
        or adj_c.shape != (batch_count, m, n)
    ):
        raise RuntimeError(
            "Invalid shapes for matrices: A = {} B = {} C = {} adj_D = {} adj_A = {} adj_B = {} adj_C = {}".format(
                a.shape, b.shape, c.shape, adj_d.shape, adj_a.shape, adj_b.shape, adj_c.shape
            )
        )

    if (
        (not a.is_contiguous and not a.is_transposed)
        or (not b.is_contiguous and not b.is_transposed)
        or (not c.is_contiguous)
        or (not adj_a.is_contiguous and not adj_a.is_transposed)
        or (not adj_b.is_contiguous and not adj_b.is_transposed)
        or (not adj_c.is_contiguous)
        or (not adj_d.is_contiguous)
    ):
        raise RuntimeError(
            "wp.matmul is only valid for contiguous arrays, with the exception that A and/or B and their associated adjoints may be transposed."
        )

    # cpu fallback if no cuda devices found
    if device == "cpu":
        np_dtype = warp_type_to_np_dtype[a.dtype]
        adj_a.assign(alpha * np.matmul(adj_d.numpy(), b.numpy().transpose((0, 2, 1)), dtype=np_dtype) + adj_a.numpy())
        adj_b.assign(alpha * np.matmul(a.numpy().transpose((0, 2, 1)), adj_d.numpy(), dtype=np_dtype) + adj_b.numpy())
        adj_c.assign(beta * adj_d.numpy() + adj_c.numpy())
        return

    # handle case in which batch_count exceeds max_batch_count, which is a CUDA array size maximum
    max_batch_count = 65535
    iters = int(batch_count / max_batch_count)
    remainder = batch_count % max_batch_count

    cc = device.arch

    for i in range(iters):
        idx_start = i * max_batch_count
        idx_end = (i + 1) * max_batch_count if i < iters - 1 else batch_count

        # adj_a
        if not a.is_transposed:
            ret = runtime.core.cutlass_gemm(
                device.context,
                cc,
                m,
                k,
                n,
                type_typestr(a.dtype).encode(),
                ctypes.c_void_p(adj_d[idx_start:idx_end, :, :].ptr),
                ctypes.c_void_p(b[idx_start:idx_end, :, :].ptr),
                ctypes.c_void_p(adj_a[idx_start:idx_end, :, :].ptr),
                ctypes.c_void_p(adj_a[idx_start:idx_end, :, :].ptr),
                alpha,
                1.0,
                True,
                b.is_transposed,
                allow_tf32x3_arith,
                max_batch_count,
            )
            if not ret:
                raise RuntimeError("adj_matmul failed.")
        else:
            ret = runtime.core.cutlass_gemm(
                device.context,
                cc,
                k,
                m,
                n,
                type_typestr(a.dtype).encode(),
                ctypes.c_void_p(b[idx_start:idx_end, :, :].ptr),
                ctypes.c_void_p(adj_d[idx_start:idx_end, :, :].ptr),
                ctypes.c_void_p(adj_a[idx_start:idx_end, :, :].ptr),
                ctypes.c_void_p(adj_a[idx_start:idx_end, :, :].ptr),
                alpha,
                1.0,
                not b.is_transposed,
                False,
                allow_tf32x3_arith,
                max_batch_count,
            )
            if not ret:
                raise RuntimeError("adj_matmul failed.")

        # adj_b
        if not b.is_transposed:
            ret = runtime.core.cutlass_gemm(
                device.context,
                cc,
                k,
                n,
                m,
                type_typestr(a.dtype).encode(),
                ctypes.c_void_p(a[idx_start:idx_end, :, :].ptr),
                ctypes.c_void_p(adj_d[idx_start:idx_end, :, :].ptr),
                ctypes.c_void_p(adj_b[idx_start:idx_end, :, :].ptr),
                ctypes.c_void_p(adj_b[idx_start:idx_end, :, :].ptr),
                alpha,
                1.0,
                a.is_transposed,
                True,
                allow_tf32x3_arith,
                max_batch_count,
            )
            if not ret:
                raise RuntimeError("adj_matmul failed.")
        else:
            ret = runtime.core.cutlass_gemm(
                device.context,
                cc,
                n,
                k,
                m,
                type_typestr(a.dtype).encode(),
                ctypes.c_void_p(adj_d[idx_start:idx_end, :, :].ptr),
                ctypes.c_void_p(a[idx_start:idx_end, :, :].ptr),
                ctypes.c_void_p(adj_b[idx_start:idx_end, :, :].ptr),
                ctypes.c_void_p(adj_b[idx_start:idx_end, :, :].ptr),
                alpha,
                1.0,
                False,
                not a.is_transposed,
                allow_tf32x3_arith,
                max_batch_count,
            )
            if not ret:
                raise RuntimeError("adj_matmul failed.")

    idx_start = iters * max_batch_count

    # adj_a
    if not a.is_transposed:
        ret = runtime.core.cutlass_gemm(
            device.context,
            cc,
            m,
            k,
            n,
            type_typestr(a.dtype).encode(),
            ctypes.c_void_p(adj_d[idx_start:, :, :].ptr),
            ctypes.c_void_p(b[idx_start:, :, :].ptr),
            ctypes.c_void_p(adj_a[idx_start:, :, :].ptr),
            ctypes.c_void_p(adj_a[idx_start:, :, :].ptr),
            alpha,
            1.0,
            True,
            b.is_transposed,
            allow_tf32x3_arith,
            remainder,
        )
        if not ret:
            raise RuntimeError("adj_matmul failed.")
    else:
        ret = runtime.core.cutlass_gemm(
            device.context,
            cc,
            k,
            m,
            n,
            type_typestr(a.dtype).encode(),
            ctypes.c_void_p(b[idx_start:, :, :].ptr),
            ctypes.c_void_p(adj_d[idx_start:, :, :].ptr),
            ctypes.c_void_p(adj_a[idx_start:, :, :].ptr),
            ctypes.c_void_p(adj_a[idx_start:, :, :].ptr),
            alpha,
            1.0,
            not b.is_transposed,
            False,
            allow_tf32x3_arith,
            remainder,
        )
        if not ret:
            raise RuntimeError("adj_matmul failed.")

    # adj_b
    if not b.is_transposed:
        ret = runtime.core.cutlass_gemm(
            device.context,
            cc,
            k,
            n,
            m,
            type_typestr(a.dtype).encode(),
            ctypes.c_void_p(a[idx_start:, :, :].ptr),
            ctypes.c_void_p(adj_d[idx_start:, :, :].ptr),
            ctypes.c_void_p(adj_b[idx_start:, :, :].ptr),
            ctypes.c_void_p(adj_b[idx_start:, :, :].ptr),
            alpha,
            1.0,
            a.is_transposed,
            True,
            allow_tf32x3_arith,
            remainder,
        )
        if not ret:
            raise RuntimeError("adj_matmul failed.")
    else:
        ret = runtime.core.cutlass_gemm(
            device.context,
            cc,
            n,
            k,
            m,
            type_typestr(a.dtype).encode(),
            ctypes.c_void_p(adj_d[idx_start:, :, :].ptr),
            ctypes.c_void_p(a[idx_start:, :, :].ptr),
            ctypes.c_void_p(adj_b[idx_start:, :, :].ptr),
            ctypes.c_void_p(adj_b[idx_start:, :, :].ptr),
            alpha,
            1.0,
            False,
            not a.is_transposed,
            allow_tf32x3_arith,
            remainder,
        )
        if not ret:
            raise RuntimeError("adj_matmul failed.")

    # adj_c
    warp.launch(
        kernel=warp.utils.add_kernel_3d,
        dim=adj_c.shape,
        inputs=[adj_c, adj_d, adj_d.dtype(beta)],
        device=device,
        record_tape=False,
    )


class HashGrid:
    def __new__(cls, *args, **kwargs):
        instance = super(HashGrid, cls).__new__(cls)
        instance.id = None
        return instance

    def __init__(self, dim_x, dim_y, dim_z, device=None):
        """Class representing a hash grid object for accelerated point queries.

        Attributes:
            id: Unique identifier for this mesh object, can be passed to kernels.
            device: Device this object lives on, all buffers must live on the same device.

        Args:
            dim_x (int): Number of cells in x-axis
            dim_y (int): Number of cells in y-axis
            dim_z (int): Number of cells in z-axis
        """

        self.runtime = warp.context.runtime

        self.device = self.runtime.get_device(device)

        if self.device.is_cpu:
            self.id = self.runtime.core.hash_grid_create_host(dim_x, dim_y, dim_z)
        else:
            self.id = self.runtime.core.hash_grid_create_device(self.device.context, dim_x, dim_y, dim_z)

        # indicates whether the grid data has been reserved for use by a kernel
        self.reserved = False

    def build(self, points, radius):
        """Updates the hash grid data structure.

        This method rebuilds the underlying datastructure and should be called any time the set
        of points changes.

        Args:
            points (:class:`warp.array`): Array of points of type :class:`warp.vec3`
            radius (float): The cell size to use for bucketing points, cells are cubes with edges of this width.
                            For best performance the radius used to construct the grid should match closely to
                            the radius used when performing queries.
        """

        if not warp.types.types_equal(points.dtype, warp.vec3):
            raise TypeError("Hash grid points should have type warp.vec3")

        if points.ndim > 1:
            points = points.contiguous().flatten()

        if self.device.is_cpu:
            self.runtime.core.hash_grid_update_host(self.id, radius, ctypes.byref(points.__ctype__()))
        else:
            self.runtime.core.hash_grid_update_device(self.id, radius, ctypes.byref(points.__ctype__()))
        self.reserved = True

    def reserve(self, num_points):
        if self.device.is_cpu:
            self.runtime.core.hash_grid_reserve_host(self.id, num_points)
        else:
            self.runtime.core.hash_grid_reserve_device(self.id, num_points)
        self.reserved = True

    def __del__(self):
        if not self.id:
            return

        if self.device.is_cpu:
            self.runtime.core.hash_grid_destroy_host(self.id)
        else:
            # use CUDA context guard to avoid side effects during garbage collection
            with self.device.context_guard:
                self.runtime.core.hash_grid_destroy_device(self.id)


class MarchingCubes:
    def __new__(cls, *args, **kwargs):
        instance = super(MarchingCubes, cls).__new__(cls)
        instance.id = None
        return instance

    def __init__(self, nx: int, ny: int, nz: int, max_verts: int, max_tris: int, device=None):
        """CUDA-based Marching Cubes algorithm to extract a 2D surface mesh from a 3D volume.

        Attributes:
            id: Unique identifier for this object.
            verts (:class:`warp.array`): Array of vertex positions of type :class:`warp.vec3f`
              for the output surface mesh.
              This is populated after running :func:`surface`.
            indices (:class:`warp.array`): Array containing indices of type :class:`warp.int32`
              defining triangles for the output surface mesh.
              This is populated after running :func:`surface`.

              Each set of three consecutive integers in the array represents a single triangle,
              in which each integer is an index referring to a vertex in the :attr:`verts` array.

        Args:
            nx: Number of cubes in the x-direction.
            ny: Number of cubes in the y-direction.
            nz: Number of cubes in the z-direction.
            max_verts: Maximum expected number of vertices (used for array preallocation).
            max_tris: Maximum expected number of triangles (used for array preallocation).
            device (Devicelike): CUDA device on which to run marching cubes and allocate memory.

        Raises:
            RuntimeError: ``device`` not a CUDA device.

        .. note::
            The shape of the marching cubes should match the shape of the scalar field being surfaced.

        """

        self.id = 0

        self.runtime = warp.context.runtime

        self.device = self.runtime.get_device(device)

        if not self.device.is_cuda:
            raise RuntimeError("Only CUDA devices are supported for marching cubes")

        self.nx = nx
        self.ny = ny
        self.nz = nz

        self.max_verts = max_verts
        self.max_tris = max_tris

        # bindings to warp.so
        self.alloc = self.runtime.core.marching_cubes_create_device
        self.alloc.argtypes = [ctypes.c_void_p]
        self.alloc.restype = ctypes.c_uint64
        self.free = self.runtime.core.marching_cubes_destroy_device

        from warp.context import zeros

        self.verts = zeros(max_verts, dtype=vec3, device=self.device)
        self.indices = zeros(max_tris * 3, dtype=warp.int32, device=self.device)

        # alloc surfacer
        self.id = ctypes.c_uint64(self.alloc(self.device.context))

    def __del__(self):
        if not self.id:
            return

        # use CUDA context guard to avoid side effects during garbage collection
        with self.device.context_guard:
            # destroy surfacer
            self.free(self.id)

    def resize(self, nx: int, ny: int, nz: int, max_verts: int, max_tris: int) -> None:
        """Update the expected input and maximum output sizes for the marching cubes calculation.

        This function has no immediate effect on the underlying buffers.
        The new values take effect on the next :func:`surface` call.

        Args:
          nx: Number of cubes in the x-direction.
          ny: Number of cubes in the y-direction.
          nz: Number of cubes in the z-direction.
          max_verts: Maximum expected number of vertices (used for array preallocation).
          max_tris: Maximum expected number of triangles (used for array preallocation).
        """
        # actual allocations will be resized on next call to surface()
        self.nx = nx
        self.ny = ny
        self.nz = nz
        self.max_verts = max_verts
        self.max_tris = max_tris

    def surface(self, field: array(dtype=float, ndim=3), threshold: float) -> None:
        """Compute a 2D surface mesh of a given isosurface from a 3D scalar field.

        The triangles and vertices defining the output mesh are written to the
        :attr:`indices` and :attr:`verts` arrays.

        Args:
          field: Scalar field from which to generate a mesh.
          threshold: Target isosurface value.

        Raises:
          ValueError: ``field`` is not a 3D array.
          ValueError: Marching cubes shape does not match the shape of ``field``.
          RuntimeError: :attr:`max_verts` and/or :attr:`max_tris` might be too small to hold the surface mesh.
        """

        # WP_API int marching_cubes_surface_host(const float* field, int nx, int ny, int nz, float threshold, wp::vec3* verts, int* triangles, int max_verts, int max_tris, int* out_num_verts, int* out_num_tris);
        num_verts = ctypes.c_int(0)
        num_tris = ctypes.c_int(0)

        self.runtime.core.marching_cubes_surface_device.restype = ctypes.c_int

        # For now we require that input field shape matches nx, ny, nz
        if field.ndim != 3:
            raise ValueError(f"Input field must be a three-dimensional array (got {field.ndim}).")
        if field.shape[0] != self.nx or field.shape[1] != self.ny or field.shape[2] != self.nz:
            raise ValueError(
                f"Marching cubes shape ({self.nx}, {self.ny}, {self.nz}) does not match the "
                f"input array shape {field.shape}."
            )

        error = self.runtime.core.marching_cubes_surface_device(
            self.id,
            ctypes.cast(field.ptr, ctypes.c_void_p),
            self.nx,
            self.ny,
            self.nz,
            ctypes.c_float(threshold),
            ctypes.cast(self.verts.ptr, ctypes.c_void_p),
            ctypes.cast(self.indices.ptr, ctypes.c_void_p),
            self.max_verts,
            self.max_tris,
            ctypes.c_void_p(ctypes.addressof(num_verts)),
            ctypes.c_void_p(ctypes.addressof(num_tris)),
        )

        if error:
            raise RuntimeError(
                f"Buffers may not be large enough, marching cubes required at least {num_verts} vertices, and {num_tris} triangles."
            )

        # resize the geometry arrays
        self.verts.shape = (num_verts.value,)
        self.indices.shape = (num_tris.value * 3,)

        self.verts.size = num_verts.value
        self.indices.size = num_tris.value * 3


generic_types = (Any, Scalar, Float, Int)


def type_is_generic(t):
    if t in generic_types:
        return True

    if is_array(t):
        return type_is_generic(t.dtype)

    if hasattr(t, "_wp_scalar_type_"):
        # vector/matrix type, check if dtype is generic
        if type_is_generic(t._wp_scalar_type_):
            return True
        # check if any dimension is generic
        for d in t._shape_:
            if d == 0:
                return True

    return False


def type_is_generic_scalar(t):
    return t in (Scalar, Float, Int)


def type_matches_template(arg_type, template_type):
    """Check if an argument type matches a template.

    This function is used to test whether the arguments passed to a generic @wp.kernel or @wp.func
    match the template type annotations.  The template_type can be generic, but the arg_type must be concrete.
    """

    # canonicalize types
    arg_type = type_to_warp(arg_type)
    template_type = type_to_warp(template_type)

    # arg type must be concrete
    if type_is_generic(arg_type):
        return False

    # if template type is not generic, the argument type must match exactly
    if not type_is_generic(template_type):
        return types_equal(arg_type, template_type)

    # template type is generic, check that the argument type matches
    if template_type == Any:
        return True
    elif is_array(template_type):
        # ensure the argument type is a non-generic array with matching dtype and dimensionality
        if type(arg_type) is not type(template_type):
            return False
        if not type_matches_template(arg_type.dtype, template_type.dtype):
            return False
        if arg_type.ndim != template_type.ndim:
            return False
    elif template_type == Float:
        return arg_type in float_types
    elif template_type == Int:
        return arg_type in int_types
    elif template_type == Scalar:
        return arg_type in scalar_types
    elif hasattr(template_type, "_wp_scalar_type_"):
        # vector/matrix type
        if not hasattr(arg_type, "_wp_scalar_type_"):
            return False
        if not type_matches_template(arg_type._wp_scalar_type_, template_type._wp_scalar_type_):
            return False
        ndim = len(template_type._shape_)
        if len(arg_type._shape_) != ndim:
            return False
        # for any non-generic dimensions, make sure they match
        for i in range(ndim):
            if template_type._shape_[i] != 0 and arg_type._shape_[i] != template_type._shape_[i]:
                return False

    return True


def infer_argument_types(args, template_types, arg_names=None):
    """Resolve argument types with the given list of template types."""

    if len(args) != len(template_types):
        raise RuntimeError("Number of arguments must match number of template types.")

    arg_types = []

    for i in range(len(args)):
        arg = args[i]
        arg_type = type(arg)
        arg_name = arg_names[i] if arg_names else str(i)
        if arg_type in warp.types.array_types:
            arg_types.append(arg_type(dtype=arg.dtype, ndim=arg.ndim))
        elif arg_type in warp.types.scalar_and_bool_types:
            arg_types.append(arg_type)
        elif arg_type in (int, float, builtins.bool):
            # canonicalize type
            arg_types.append(warp.types.type_to_warp(arg_type))
        elif hasattr(arg_type, "_wp_scalar_type_"):
            # vector/matrix type
            arg_types.append(arg_type)
        elif issubclass(arg_type, warp.codegen.StructInstance):
            # a struct
            arg_types.append(arg._cls)
        # elif arg_type in [warp.types.launch_bounds_t, warp.types.shape_t, warp.types.range_t]:
        #     arg_types.append(arg_type)
        # elif arg_type in [warp.hash_grid_query_t, warp.mesh_query_aabb_t, warp.mesh_query_point_t, warp.mesh_query_ray_t, warp.bvh_query_t]:
        #     arg_types.append(arg_type)
        elif arg is None:
            # allow passing None for arrays
            t = template_types[i]
            if warp.types.is_array(t):
                arg_types.append(type(t)(dtype=t.dtype, ndim=t.ndim))
            else:
                raise TypeError(f"Unable to infer the type of argument '{arg_name}', got None")
        else:
            # TODO: attempt to figure out if it's a vector/matrix type given as a numpy array, list, etc.
            raise TypeError(f"Unable to infer the type of argument '{arg_name}', got {arg_type}")

    return arg_types


simple_type_codes = {
    int: "i4",
    float: "f4",
    builtins.bool: "b",
    bool: "b",
    str: "str",  # accepted by print()
    int8: "i1",
    int16: "i2",
    int32: "i4",
    int64: "i8",
    uint8: "u1",
    uint16: "u2",
    uint32: "u4",
    uint64: "u8",
    float16: "f2",
    float32: "f4",
    float64: "f8",
    shape_t: "sh",
    range_t: "rg",
    launch_bounds_t: "lb",
    hash_grid_query_t: "hgq",
    mesh_query_aabb_t: "mqa",
    mesh_query_point_t: "mqp",
    mesh_query_ray_t: "mqr",
    bvh_query_t: "bvhq",
}


def get_type_code(arg_type):
    if arg_type == Any:
        # special case for generics
        # note: since Python 3.11 Any is a type, so we check for it first
        return "?"
    elif isinstance(arg_type, type):
        if hasattr(arg_type, "_wp_scalar_type_"):
            # vector/matrix type
            dtype_code = get_type_code(arg_type._wp_scalar_type_)
            # check for "special" vector/matrix subtypes
            if hasattr(arg_type, "_wp_generic_type_str_"):
                type_str = arg_type._wp_generic_type_str_
                if type_str == "quat_t":
                    return f"q{dtype_code}"
                elif type_str == "transform_t":
                    return f"t{dtype_code}"
                # elif type_str == "spatial_vector_t":
                #     return f"sv{dtype_code}"
                # elif type_str == "spatial_matrix_t":
                #     return f"sm{dtype_code}"
            # generic vector/matrix
            ndim = len(arg_type._shape_)
            if ndim == 1:
                dim_code = "?" if arg_type._shape_[0] == 0 else str(arg_type._shape_[0])
                return f"v{dim_code}{dtype_code}"
            elif ndim == 2:
                dim_code0 = "?" if arg_type._shape_[0] == 0 else str(arg_type._shape_[0])
                dim_code1 = "?" if arg_type._shape_[1] == 0 else str(arg_type._shape_[1])
                return f"m{dim_code0}{dim_code1}{dtype_code}"
            else:
                raise TypeError("Invalid vector/matrix dimensionality")
        else:
            # simple type
            type_code = simple_type_codes.get(arg_type)
            if type_code is not None:
                return type_code
            else:
                raise TypeError(f"Unrecognized type '{arg_type}'")
    elif isinstance(arg_type, array):
        return f"a{arg_type.ndim}{get_type_code(arg_type.dtype)}"
    elif isinstance(arg_type, indexedarray):
        return f"ia{arg_type.ndim}{get_type_code(arg_type.dtype)}"
    elif isinstance(arg_type, fabricarray):
        return f"fa{arg_type.ndim}{get_type_code(arg_type.dtype)}"
    elif isinstance(arg_type, indexedfabricarray):
        return f"ifa{arg_type.ndim}{get_type_code(arg_type.dtype)}"
    elif isinstance(arg_type, warp.codegen.Struct):
        return arg_type.native_name
    elif arg_type == Scalar:
        # generic scalar type
        return "s?"
    elif arg_type == Float:
        # generic float
        return "f?"
    elif arg_type == Int:
        # generic int
        return "i?"
    elif isinstance(arg_type, Callable):
        # TODO: elaborate on Callable type?
        return "c"
    else:
        raise TypeError(f"Unrecognized type '{arg_type}'")


def get_signature(arg_types, func_name=None, arg_names=None):
    type_codes = []
    for i, arg_type in enumerate(arg_types):
        try:
            type_codes.append(get_type_code(arg_type))
        except Exception as e:
            if arg_names is not None:
                arg_str = f"'{arg_names[i]}'"
            else:
                arg_str = str(i + 1)
            if func_name is not None:
                func_str = f" of function {func_name}"
            else:
                func_str = ""
            raise RuntimeError(f"Failed to determine type code for argument {arg_str}{func_str}: {e}") from e

    return "_".join(type_codes)


def is_generic_signature(sig):
    return "?" in sig<|MERGE_RESOLUTION|>--- conflicted
+++ resolved
@@ -3011,11 +3011,7 @@
         self.storage = storage
         self.layout = layout
 
-<<<<<<< HEAD
-        if strides == None:
-=======
         if strides is None:
->>>>>>> e7dcabf3
             if layout == "rowmajor":
                 self.strides = (N, 1)
             elif layout == "colmajor":
@@ -3052,17 +3048,12 @@
 
     # return total tile size in bytes
     def size_in_bytes(self):
-<<<<<<< HEAD
-        num_bytes = type_size_in_bytes(self.dtype) * self.M * self.N
-        return num_bytes
-=======
         num_bytes = self.align(type_size_in_bytes(self.dtype) * self.M * self.N)
         return num_bytes
 
     # align tile size to natural boundary, default 16-bytes
     def align(self, bytes):
         return ((bytes + self.alignment - 1) // self.alignment) * self.alignment
->>>>>>> e7dcabf3
 
 
 class TileZeros(Tile):
