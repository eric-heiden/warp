# Copyright (c) 2022 NVIDIA CORPORATION.  All rights reserved.
# NVIDIA CORPORATION and its licensors retain all intellectual property
# and proprietary rights in and to this software, related documentation
# and any modifications thereto.  Any use, reproduction, disclosure or
# distribution of this software and related documentation without an express
# license agreement from NVIDIA CORPORATION is strictly prohibited.

import warp as wp

from .articulation import (
    compute_2d_rotational_dofs,
    compute_3d_rotational_dofs,
    eval_fk,
)
from .integrator import Integrator
from .integrator_euler import (
    eval_bending_forces,
    eval_joint_force,
    eval_muscle_forces,
    eval_particle_body_contact_forces,
    eval_particle_forces,
    eval_particle_ground_contact_forces,
    eval_rigid_contacts,
    eval_rigid_ground_contacts,
    eval_spring_forces,
    eval_tetrahedral_forces,
    eval_triangle_contact_forces,
    eval_triangle_forces,
)
from .model import Control, Model, State


# Frank & Park definition 3.20, pg 100
@wp.func
def transform_twist(t: wp.transform, x: wp.spatial_vector):
    q = wp.transform_get_rotation(t)
    p = wp.transform_get_translation(t)

    w = wp.spatial_top(x)
    v = wp.spatial_bottom(x)

    w = wp.quat_rotate(q, w)
    v = wp.quat_rotate(q, v) + wp.cross(p, w)

    return wp.spatial_vector(w, v)


@wp.func
def transform_wrench(t: wp.transform, x: wp.spatial_vector):
    q = wp.transform_get_rotation(t)
    p = wp.transform_get_translation(t)

    w = wp.spatial_top(x)
    v = wp.spatial_bottom(x)

    v = wp.quat_rotate(q, v)
    w = wp.quat_rotate(q, w) + wp.cross(p, v)

    return wp.spatial_vector(w, v)


@wp.func
def spatial_adjoint(R: wp.mat33, S: wp.mat33):
    # T = [R  0]
    #     [S  R]

    # fmt: off
    return wp.spatial_matrix(
        R[0, 0], R[0, 1], R[0, 2],     0.0,     0.0,     0.0,
        R[1, 0], R[1, 1], R[1, 2],     0.0,     0.0,     0.0,
        R[2, 0], R[2, 1], R[2, 2],     0.0,     0.0,     0.0,
        S[0, 0], S[0, 1], S[0, 2], R[0, 0], R[0, 1], R[0, 2],
        S[1, 0], S[1, 1], S[1, 2], R[1, 0], R[1, 1], R[1, 2],
        S[2, 0], S[2, 1], S[2, 2], R[2, 0], R[2, 1], R[2, 2],
    )
    # fmt: on


@wp.kernel
def compute_spatial_inertia(
    body_inertia: wp.array(dtype=wp.mat33),
    body_mass: wp.array(dtype=float),
    # outputs
    body_I_m: wp.array(dtype=wp.spatial_matrix),
):
    tid = wp.tid()
    I = body_inertia[tid]
    m = body_mass[tid]
    # fmt: off
    body_I_m[tid] = wp.spatial_matrix(
        I[0, 0], I[0, 1], I[0, 2], 0.0, 0.0, 0.0,
        I[1, 0], I[1, 1], I[1, 2], 0.0, 0.0, 0.0,
        I[2, 0], I[2, 1], I[2, 2], 0.0, 0.0, 0.0,
        0.0,     0.0,     0.0,     m,   0.0, 0.0,
        0.0,     0.0,     0.0,     0.0, m,   0.0,
        0.0,     0.0,     0.0,     0.0, 0.0, m,
    )
    # fmt: on


@wp.kernel
def compute_com_transforms(
    body_com: wp.array(dtype=wp.vec3),
    # outputs
    body_X_com: wp.array(dtype=wp.transform),
):
    tid = wp.tid()
    com = body_com[tid]
    body_X_com[tid] = wp.transform(com, wp.quat_identity())


# computes adj_t^-T*I*adj_t^-1 (tensor change of coordinates), Frank & Park, section 8.2.3, pg 290
@wp.func
def spatial_transform_inertia(t: wp.transform, I: wp.spatial_matrix):
    t_inv = wp.transform_inverse(t)

    q = wp.transform_get_rotation(t_inv)
    p = wp.transform_get_translation(t_inv)

    # r1 = wp.quat_rotate(q, wp.vec3(1.0, 0.0, 0.0))
    # r2 = wp.quat_rotate(q, wp.vec3(0.0, 1.0, 0.0))
    # r3 = wp.quat_rotate(q, wp.vec3(0.0, 0.0, 1.0))
    # R = wp.mat33(r1, r2, r3)
    R = wp.quat_to_matrix(q)  # TODO verify
    S = wp.skew(p) @ R

    T = spatial_adjoint(R, S)

    return wp.mul(wp.mul(wp.transpose(T), I), T)


# compute transform across a joint
@wp.func
def jcalc_transform(
    type: int,
    joint_axis: wp.array(dtype=wp.vec3),
    axis_start: int,
    lin_axis_count: int,
    ang_axis_count: int,
    joint_q: wp.array(dtype=float),
    start: int,
):
    if type == wp.sim.JOINT_PRISMATIC:
        q = joint_q[start]
        axis = joint_axis[axis_start]
        X_jc = wp.transform(axis * q, wp.quat_identity())
        return X_jc

    if type == wp.sim.JOINT_REVOLUTE:
        q = joint_q[start]
        axis = joint_axis[axis_start]
        X_jc = wp.transform(wp.vec3(), wp.quat_from_axis_angle(axis, q))
        return X_jc

    if type == wp.sim.JOINT_BALL:
        qx = joint_q[start + 0]
        qy = joint_q[start + 1]
        qz = joint_q[start + 2]
        qw = joint_q[start + 3]

        X_jc = wp.transform(wp.vec3(), wp.quat(qx, qy, qz, qw))
        return X_jc

    if type == wp.sim.JOINT_FIXED:
        X_jc = wp.transform_identity()
        return X_jc

    if type == wp.sim.JOINT_FREE or type == wp.sim.JOINT_DISTANCE:
        px = joint_q[start + 0]
        py = joint_q[start + 1]
        pz = joint_q[start + 2]

        qx = joint_q[start + 3]
        qy = joint_q[start + 4]
        qz = joint_q[start + 5]
        qw = joint_q[start + 6]

        X_jc = wp.transform(wp.vec3(px, py, pz), wp.quat(qx, qy, qz, qw))
        return X_jc

    if type == wp.sim.JOINT_COMPOUND:
        rot, _ = compute_3d_rotational_dofs(
            joint_axis[axis_start],
            joint_axis[axis_start + 1],
            joint_axis[axis_start + 2],
            joint_q[start + 0],
            joint_q[start + 1],
            joint_q[start + 2],
            0.0,
            0.0,
            0.0,
        )

        X_jc = wp.transform(wp.vec3(), rot)
        return X_jc

    if type == wp.sim.JOINT_UNIVERSAL:
        rot, _ = compute_2d_rotational_dofs(
            joint_axis[axis_start],
            joint_axis[axis_start + 1],
            joint_q[start + 0],
            joint_q[start + 1],
            0.0,
            0.0,
        )

        X_jc = wp.transform(wp.vec3(), rot)
        return X_jc

    if type == wp.sim.JOINT_D6:
        pos = wp.vec3(0.0)
        rot = wp.quat_identity()

        # unroll for loop to ensure joint actions remain differentiable
        # (since differentiating through a for loop that updates a local variable is not supported)

        if lin_axis_count > 0:
            axis = joint_axis[axis_start + 0]
            pos += axis * joint_q[start + 0]
        if lin_axis_count > 1:
            axis = joint_axis[axis_start + 1]
            pos += axis * joint_q[start + 1]
        if lin_axis_count > 2:
            axis = joint_axis[axis_start + 2]
            pos += axis * joint_q[start + 2]

        ia = axis_start + lin_axis_count
        iq = start + lin_axis_count
        if ang_axis_count == 1:
            axis = joint_axis[ia]
            rot = wp.quat_from_axis_angle(axis, joint_q[iq])
        if ang_axis_count == 2:
            rot, _ = compute_2d_rotational_dofs(
                joint_axis[ia + 0],
                joint_axis[ia + 1],
                joint_q[iq + 0],
                joint_q[iq + 1],
                0.0,
                0.0,
            )
        if ang_axis_count == 3:
            rot, _ = compute_3d_rotational_dofs(
                joint_axis[ia + 0],
                joint_axis[ia + 1],
                joint_axis[ia + 2],
                joint_q[iq + 0],
                joint_q[iq + 1],
                joint_q[iq + 2],
                0.0,
                0.0,
                0.0,
            )

        X_jc = wp.transform(pos, rot)
        return X_jc

    # default case
    return wp.transform_identity()


# compute motion subspace and velocity for a joint
@wp.func
def jcalc_motion(
    type: int,
    joint_axis: wp.array(dtype=wp.vec3),
    axis_start: int,
    lin_axis_count: int,
    ang_axis_count: int,
    X_sc: wp.transform,
    joint_q: wp.array(dtype=float),
    joint_qd: wp.array(dtype=float),
    q_start: int,
    qd_start: int,
    # outputs
    joint_S_s: wp.array(dtype=wp.spatial_vector),
):
    if type == wp.sim.JOINT_PRISMATIC:
        axis = joint_axis[axis_start]
        S_s = transform_twist(X_sc, wp.spatial_vector(wp.vec3(), axis))
        v_j_s = S_s * joint_qd[qd_start]
        joint_S_s[qd_start] = S_s
        return v_j_s

    if type == wp.sim.JOINT_REVOLUTE:
        axis = joint_axis[axis_start]
        S_s = transform_twist(X_sc, wp.spatial_vector(axis, wp.vec3()))
        v_j_s = S_s * joint_qd[qd_start]
        joint_S_s[qd_start] = S_s
        return v_j_s

    if type == wp.sim.JOINT_UNIVERSAL:
        axis_0 = joint_axis[axis_start + 0]
        axis_1 = joint_axis[axis_start + 1]
        q_off = wp.quat_from_matrix(wp.mat33(axis_0, axis_1, wp.cross(axis_0, axis_1)))
        local_0 = wp.quat_rotate(q_off, wp.vec3(1.0, 0.0, 0.0))
        local_1 = wp.quat_rotate(q_off, wp.vec3(0.0, 1.0, 0.0))

        axis_0 = local_0
        q_0 = wp.quat_from_axis_angle(axis_0, joint_q[q_start + 0])

        axis_1 = wp.quat_rotate(q_0, local_1)

        S_0 = transform_twist(X_sc, wp.spatial_vector(axis_0, wp.vec3()))
        S_1 = transform_twist(X_sc, wp.spatial_vector(axis_1, wp.vec3()))

        joint_S_s[qd_start + 0] = S_0
        joint_S_s[qd_start + 1] = S_1

        return S_0 * joint_qd[qd_start + 0] + S_1 * joint_qd[qd_start + 1]

    if type == wp.sim.JOINT_COMPOUND:
        axis_0 = joint_axis[axis_start + 0]
        axis_1 = joint_axis[axis_start + 1]
        axis_2 = joint_axis[axis_start + 2]
        q_off = wp.quat_from_matrix(wp.mat33(axis_0, axis_1, axis_2))
        local_0 = wp.quat_rotate(q_off, wp.vec3(1.0, 0.0, 0.0))
        local_1 = wp.quat_rotate(q_off, wp.vec3(0.0, 1.0, 0.0))
        local_2 = wp.quat_rotate(q_off, wp.vec3(0.0, 0.0, 1.0))

        axis_0 = local_0
        q_0 = wp.quat_from_axis_angle(axis_0, joint_q[q_start + 0])

        axis_1 = wp.quat_rotate(q_0, local_1)
        q_1 = wp.quat_from_axis_angle(axis_1, joint_q[q_start + 1])

        axis_2 = wp.quat_rotate(q_1 * q_0, local_2)

        S_0 = transform_twist(X_sc, wp.spatial_vector(axis_0, wp.vec3()))
        S_1 = transform_twist(X_sc, wp.spatial_vector(axis_1, wp.vec3()))
        S_2 = transform_twist(X_sc, wp.spatial_vector(axis_2, wp.vec3()))

        joint_S_s[qd_start + 0] = S_0
        joint_S_s[qd_start + 1] = S_1
        joint_S_s[qd_start + 2] = S_2

        return S_0 * joint_qd[qd_start + 0] + S_1 * joint_qd[qd_start + 1] + S_2 * joint_qd[qd_start + 2]

    if type == wp.sim.JOINT_D6:
        v_j_s = wp.spatial_vector()
        if lin_axis_count > 0:
            axis = joint_axis[axis_start + 0]
            S_s = transform_twist(X_sc, wp.spatial_vector(wp.vec3(), axis))
            v_j_s += S_s * joint_qd[qd_start + 0]
            joint_S_s[qd_start + 0] = S_s
        if lin_axis_count > 1:
            axis = joint_axis[axis_start + 1]
            S_s = transform_twist(X_sc, wp.spatial_vector(wp.vec3(), axis))
            v_j_s += S_s * joint_qd[qd_start + 1]
            joint_S_s[qd_start + 1] = S_s
        if lin_axis_count > 2:
            axis = joint_axis[axis_start + 2]
            S_s = transform_twist(X_sc, wp.spatial_vector(wp.vec3(), axis))
            v_j_s += S_s * joint_qd[qd_start + 2]
            joint_S_s[qd_start + 2] = S_s
        if ang_axis_count > 0:
            axis = joint_axis[axis_start + lin_axis_count + 0]
            S_s = transform_twist(X_sc, wp.spatial_vector(axis, wp.vec3()))
            v_j_s += S_s * joint_qd[qd_start + lin_axis_count + 0]
            joint_S_s[qd_start + lin_axis_count + 0] = S_s
        if ang_axis_count > 1:
            axis = joint_axis[axis_start + lin_axis_count + 1]
            S_s = transform_twist(X_sc, wp.spatial_vector(axis, wp.vec3()))
            v_j_s += S_s * joint_qd[qd_start + lin_axis_count + 1]
            joint_S_s[qd_start + lin_axis_count + 1] = S_s
        if ang_axis_count > 2:
            axis = joint_axis[axis_start + lin_axis_count + 2]
            S_s = transform_twist(X_sc, wp.spatial_vector(axis, wp.vec3()))
            v_j_s += S_s * joint_qd[qd_start + lin_axis_count + 2]
            joint_S_s[qd_start + lin_axis_count + 2] = S_s

        return v_j_s

    if type == wp.sim.JOINT_BALL:
        S_0 = transform_twist(X_sc, wp.spatial_vector(1.0, 0.0, 0.0, 0.0, 0.0, 0.0))
        S_1 = transform_twist(X_sc, wp.spatial_vector(0.0, 1.0, 0.0, 0.0, 0.0, 0.0))
        S_2 = transform_twist(X_sc, wp.spatial_vector(0.0, 0.0, 1.0, 0.0, 0.0, 0.0))

        joint_S_s[qd_start + 0] = S_0
        joint_S_s[qd_start + 1] = S_1
        joint_S_s[qd_start + 2] = S_2

        return S_0 * joint_qd[qd_start + 0] + S_1 * joint_qd[qd_start + 1] + S_2 * joint_qd[qd_start + 2]

    if type == wp.sim.JOINT_FIXED:
        return wp.spatial_vector()

    if type == wp.sim.JOINT_FREE or type == wp.sim.JOINT_DISTANCE:
        v_j_s = transform_twist(
            X_sc,
            wp.spatial_vector(
                joint_qd[qd_start + 0],
                joint_qd[qd_start + 1],
                joint_qd[qd_start + 2],
                joint_qd[qd_start + 3],
                joint_qd[qd_start + 4],
                joint_qd[qd_start + 5],
            ),
        )

        joint_S_s[qd_start + 0] = transform_twist(X_sc, wp.spatial_vector(1.0, 0.0, 0.0, 0.0, 0.0, 0.0))
        joint_S_s[qd_start + 1] = transform_twist(X_sc, wp.spatial_vector(0.0, 1.0, 0.0, 0.0, 0.0, 0.0))
        joint_S_s[qd_start + 2] = transform_twist(X_sc, wp.spatial_vector(0.0, 0.0, 1.0, 0.0, 0.0, 0.0))
        joint_S_s[qd_start + 3] = transform_twist(X_sc, wp.spatial_vector(0.0, 0.0, 0.0, 1.0, 0.0, 0.0))
        joint_S_s[qd_start + 4] = transform_twist(X_sc, wp.spatial_vector(0.0, 0.0, 0.0, 0.0, 1.0, 0.0))
        joint_S_s[qd_start + 5] = transform_twist(X_sc, wp.spatial_vector(0.0, 0.0, 0.0, 0.0, 0.0, 1.0))

        return v_j_s

    wp.printf("jcalc_motion not implemented for joint type %d\n", type)

    # default case
    return wp.spatial_vector()


# computes joint space forces/torques in tau
@wp.func
def jcalc_tau(
    type: int,
    joint_target_ke: wp.array(dtype=float),
    joint_target_kd: wp.array(dtype=float),
    joint_limit_ke: wp.array(dtype=float),
    joint_limit_kd: wp.array(dtype=float),
    joint_S_s: wp.array(dtype=wp.spatial_vector),
    joint_q: wp.array(dtype=float),
    joint_qd: wp.array(dtype=float),
    joint_act: wp.array(dtype=float),
    joint_axis_mode: wp.array(dtype=int),
    joint_limit_lower: wp.array(dtype=float),
    joint_limit_upper: wp.array(dtype=float),
    coord_start: int,
    dof_start: int,
    axis_start: int,
    lin_axis_count: int,
    ang_axis_count: int,
    body_f_s: wp.spatial_vector,
    # outputs
    tau: wp.array(dtype=float),
):
    if type == wp.sim.JOINT_PRISMATIC or type == wp.sim.JOINT_REVOLUTE:
        S_s = joint_S_s[dof_start]

        q = joint_q[coord_start]
        qd = joint_qd[dof_start]
        act = joint_act[axis_start]

        lower = joint_limit_lower[axis_start]
        upper = joint_limit_upper[axis_start]

        limit_ke = joint_limit_ke[axis_start]
        limit_kd = joint_limit_kd[axis_start]
        target_ke = joint_target_ke[axis_start]
        target_kd = joint_target_kd[axis_start]
        mode = joint_axis_mode[axis_start]

        # total torque / force on the joint
        t = -wp.dot(S_s, body_f_s) + eval_joint_force(
            q, qd, act, target_ke, target_kd, lower, upper, limit_ke, limit_kd, mode
        )

        tau[dof_start] = t

        return

    if type == wp.sim.JOINT_BALL:
        # target_ke = joint_target_ke[axis_start]
        # target_kd = joint_target_kd[axis_start]

        for i in range(3):
            S_s = joint_S_s[dof_start + i]

            # w = joint_qd[dof_start + i]
            # r = joint_q[coord_start + i]

            tau[dof_start + i] = -wp.dot(S_s, body_f_s)  # - w * target_kd - r * target_ke

        return

    if type == wp.sim.JOINT_FREE or type == wp.sim.JOINT_DISTANCE:
        for i in range(6):
            S_s = joint_S_s[dof_start + i]
            tau[dof_start + i] = -wp.dot(S_s, body_f_s)

        return

    if type == wp.sim.JOINT_COMPOUND or type == wp.sim.JOINT_UNIVERSAL or type == wp.sim.JOINT_D6:
        axis_count = lin_axis_count + ang_axis_count

        for i in range(axis_count):
            S_s = joint_S_s[dof_start + i]

            q = joint_q[coord_start + i]
            qd = joint_qd[dof_start + i]
            act = joint_act[axis_start + i]

            lower = joint_limit_lower[axis_start + i]
            upper = joint_limit_upper[axis_start + i]
            limit_ke = joint_limit_ke[axis_start + i]
            limit_kd = joint_limit_kd[axis_start + i]
            target_ke = joint_target_ke[axis_start + i]
            target_kd = joint_target_kd[axis_start + i]
            mode = joint_axis_mode[axis_start + i]

            f = eval_joint_force(q, qd, act, target_ke, target_kd, lower, upper, limit_ke, limit_kd, mode)

            # total torque / force on the joint
            t = -wp.dot(S_s, body_f_s) + f

            tau[dof_start + i] = t

        return


@wp.func
def jcalc_integrate(
    type: int,
    joint_q: wp.array(dtype=float),
    joint_qd: wp.array(dtype=float),
    joint_qdd: wp.array(dtype=float),
    coord_start: int,
    dof_start: int,
    lin_axis_count: int,
    ang_axis_count: int,
    dt: float,
    # outputs
    joint_q_new: wp.array(dtype=float),
    joint_qd_new: wp.array(dtype=float),
):
    if type == wp.sim.JOINT_FIXED:
        return

    # prismatic / revolute
    if type == wp.sim.JOINT_PRISMATIC or type == wp.sim.JOINT_REVOLUTE:
        qdd = joint_qdd[dof_start]
        qd = joint_qd[dof_start]
        q = joint_q[coord_start]

        qd_new = qd + qdd * dt
        q_new = q + qd_new * dt

        joint_qd_new[dof_start] = qd_new
        joint_q_new[coord_start] = q_new

        return

    # ball
    if type == wp.sim.JOINT_BALL:
        m_j = wp.vec3(joint_qdd[dof_start + 0], joint_qdd[dof_start + 1], joint_qdd[dof_start + 2])
        w_j = wp.vec3(joint_qd[dof_start + 0], joint_qd[dof_start + 1], joint_qd[dof_start + 2])

        r_j = wp.quat(
            joint_q[coord_start + 0], joint_q[coord_start + 1], joint_q[coord_start + 2], joint_q[coord_start + 3]
        )

        # symplectic Euler
        w_j_new = w_j + m_j * dt

        drdt_j = wp.quat(w_j_new, 0.0) * r_j * 0.5

        # new orientation (normalized)
        r_j_new = wp.normalize(r_j + drdt_j * dt)

        # update joint coords
        joint_q_new[coord_start + 0] = r_j_new[0]
        joint_q_new[coord_start + 1] = r_j_new[1]
        joint_q_new[coord_start + 2] = r_j_new[2]
        joint_q_new[coord_start + 3] = r_j_new[3]

        # update joint vel
        joint_qd_new[dof_start + 0] = w_j_new[0]
        joint_qd_new[dof_start + 1] = w_j_new[1]
        joint_qd_new[dof_start + 2] = w_j_new[2]

        return

    # free joint
    if type == wp.sim.JOINT_FREE or type == wp.sim.JOINT_DISTANCE:
        # dofs: qd = (omega_x, omega_y, omega_z, vel_x, vel_y, vel_z)
        # coords: q = (trans_x, trans_y, trans_z, quat_x, quat_y, quat_z, quat_w)

        # angular and linear acceleration
        m_s = wp.vec3(joint_qdd[dof_start + 0], joint_qdd[dof_start + 1], joint_qdd[dof_start + 2])
        a_s = wp.vec3(joint_qdd[dof_start + 3], joint_qdd[dof_start + 4], joint_qdd[dof_start + 5])

        # angular and linear velocity
        w_s = wp.vec3(joint_qd[dof_start + 0], joint_qd[dof_start + 1], joint_qd[dof_start + 2])
        v_s = wp.vec3(joint_qd[dof_start + 3], joint_qd[dof_start + 4], joint_qd[dof_start + 5])

        # symplectic Euler
        w_s = w_s + m_s * dt
        v_s = v_s + a_s * dt

        # translation of origin
        p_s = wp.vec3(joint_q[coord_start + 0], joint_q[coord_start + 1], joint_q[coord_start + 2])

        # linear vel of origin (note q/qd switch order of linear angular elements)
        # note we are converting the body twist in the space frame (w_s, v_s) to compute center of mass velocity
        dpdt_s = v_s + wp.cross(w_s, p_s)

        # quat and quat derivative
        r_s = wp.quat(
            joint_q[coord_start + 3], joint_q[coord_start + 4], joint_q[coord_start + 5], joint_q[coord_start + 6]
        )

        drdt_s = wp.quat(w_s, 0.0) * r_s * 0.5

        # new orientation (normalized)
        p_s_new = p_s + dpdt_s * dt
        r_s_new = wp.normalize(r_s + drdt_s * dt)

        # update transform
        joint_q_new[coord_start + 0] = p_s_new[0]
        joint_q_new[coord_start + 1] = p_s_new[1]
        joint_q_new[coord_start + 2] = p_s_new[2]

        joint_q_new[coord_start + 3] = r_s_new[0]
        joint_q_new[coord_start + 4] = r_s_new[1]
        joint_q_new[coord_start + 5] = r_s_new[2]
        joint_q_new[coord_start + 6] = r_s_new[3]

        # update joint_twist
        joint_qd_new[dof_start + 0] = w_s[0]
        joint_qd_new[dof_start + 1] = w_s[1]
        joint_qd_new[dof_start + 2] = w_s[2]
        joint_qd_new[dof_start + 3] = v_s[0]
        joint_qd_new[dof_start + 4] = v_s[1]
        joint_qd_new[dof_start + 5] = v_s[2]

        return

    # other joint types (compound, universal, D6)
    if type == wp.sim.JOINT_COMPOUND or type == wp.sim.JOINT_UNIVERSAL or type == wp.sim.JOINT_D6:
        axis_count = lin_axis_count + ang_axis_count

        for i in range(axis_count):
            qdd = joint_qdd[dof_start + i]
            qd = joint_qd[dof_start + i]
            q = joint_q[coord_start + i]

            qd_new = qd + qdd * dt
            q_new = q + qd_new * dt

            joint_qd_new[dof_start + i] = qd_new
            joint_q_new[coord_start + i] = q_new

        return


@wp.func
def compute_link_transform(
    i: int,
    joint_type: wp.array(dtype=int),
    joint_parent: wp.array(dtype=int),
    joint_child: wp.array(dtype=int),
    joint_q_start: wp.array(dtype=int),
    joint_q: wp.array(dtype=float),
    joint_X_p: wp.array(dtype=wp.transform),
    joint_X_c: wp.array(dtype=wp.transform),
    body_X_com: wp.array(dtype=wp.transform),
    joint_axis: wp.array(dtype=wp.vec3),
    joint_axis_start: wp.array(dtype=int),
    joint_axis_dim: wp.array(dtype=int, ndim=2),
    # outputs
    body_q: wp.array(dtype=wp.transform),
    body_q_com: wp.array(dtype=wp.transform),
):
    # parent transform
    parent = joint_parent[i]
    child = joint_child[i]

    # parent transform in spatial coordinates
    X_pj = joint_X_p[i]
    X_cj = joint_X_c[i]
    # parent anchor frame in world space
    X_wpj = X_pj
    if parent >= 0:
        X_wp = body_q[parent]
        X_wpj = X_wp * X_wpj

    type = joint_type[i]
    axis_start = joint_axis_start[i]
    lin_axis_count = joint_axis_dim[i, 0]
    ang_axis_count = joint_axis_dim[i, 1]
    coord_start = joint_q_start[i]

    # compute transform across joint
    X_j = jcalc_transform(type, joint_axis, axis_start, lin_axis_count, ang_axis_count, joint_q, coord_start)

    # transform from world to joint anchor frame at child body
    X_wcj = X_wpj * X_j
    # transform from world to child body frame
    X_wc = X_wcj * wp.transform_inverse(X_cj)

    # compute transform of center of mass
    X_cm = body_X_com[child]
    X_sm = X_wc * X_cm

    # store geometry transforms
    body_q[child] = X_wc
    body_q_com[child] = X_sm


@wp.kernel
def eval_rigid_fk(
    articulation_start: wp.array(dtype=int),
    joint_type: wp.array(dtype=int),
    joint_parent: wp.array(dtype=int),
    joint_child: wp.array(dtype=int),
    joint_q_start: wp.array(dtype=int),
    joint_q: wp.array(dtype=float),
    joint_X_p: wp.array(dtype=wp.transform),
    joint_X_c: wp.array(dtype=wp.transform),
    body_X_com: wp.array(dtype=wp.transform),
    joint_axis: wp.array(dtype=wp.vec3),
    joint_axis_start: wp.array(dtype=int),
    joint_axis_dim: wp.array(dtype=int, ndim=2),
    # outputs
    body_q: wp.array(dtype=wp.transform),
    body_q_com: wp.array(dtype=wp.transform),
):
    # one thread per-articulation
    index = wp.tid()

    start = articulation_start[index]
    end = articulation_start[index + 1]

    for i in range(start, end):
        compute_link_transform(
            i,
            joint_type,
            joint_parent,
            joint_child,
            joint_q_start,
            joint_q,
            joint_X_p,
            joint_X_c,
            body_X_com,
            joint_axis,
            joint_axis_start,
            joint_axis_dim,
            body_q,
            body_q_com,
        )


@wp.func
def spatial_cross(a: wp.spatial_vector, b: wp.spatial_vector):
    w_a = wp.spatial_top(a)
    v_a = wp.spatial_bottom(a)

    w_b = wp.spatial_top(b)
    v_b = wp.spatial_bottom(b)

    w = wp.cross(w_a, w_b)
    v = wp.cross(w_a, v_b) + wp.cross(v_a, w_b)

    return wp.spatial_vector(w, v)


@wp.func
def spatial_cross_dual(a: wp.spatial_vector, b: wp.spatial_vector):
    w_a = wp.spatial_top(a)
    v_a = wp.spatial_bottom(a)

    w_b = wp.spatial_top(b)
    v_b = wp.spatial_bottom(b)

    w = wp.cross(w_a, w_b) + wp.cross(v_a, v_b)
    v = wp.cross(w_a, v_b)

    return wp.spatial_vector(w, v)


@wp.func
def dense_index(stride: int, i: int, j: int):
    return i * stride + j


@wp.func
def compute_link_velocity(
    i: int,
    joint_type: wp.array(dtype=int),
    joint_parent: wp.array(dtype=int),
    joint_child: wp.array(dtype=int),
    joint_q_start: wp.array(dtype=int),
    joint_qd_start: wp.array(dtype=int),
    joint_q: wp.array(dtype=float),
    joint_qd: wp.array(dtype=float),
    joint_axis: wp.array(dtype=wp.vec3),
    joint_axis_start: wp.array(dtype=int),
    joint_axis_dim: wp.array(dtype=int, ndim=2),
    body_I_m: wp.array(dtype=wp.spatial_matrix),
    body_q: wp.array(dtype=wp.transform),
    body_X_com: wp.array(dtype=wp.transform),
    joint_X_p: wp.array(dtype=wp.transform),
    joint_X_c: wp.array(dtype=wp.transform),
    gravity: wp.vec3,
    # outputs
    joint_S_s: wp.array(dtype=wp.spatial_vector),
    body_I_s: wp.array(dtype=wp.spatial_matrix),
    body_v_s: wp.array(dtype=wp.spatial_vector),
    body_f_s: wp.array(dtype=wp.spatial_vector),
    body_a_s: wp.array(dtype=wp.spatial_vector),
):
    type = joint_type[i]
    child = joint_child[i]
    parent = joint_parent[i]
    q_start = joint_q_start[i]
    qd_start = joint_qd_start[i]

    X_pj = joint_X_p[i]
    # X_cj = joint_X_c[i]

    # parent anchor frame in world space
    X_wpj = X_pj
    if parent >= 0:
        X_wp = body_q[parent]
        X_wpj = X_wp * X_wpj

    # compute motion subspace and velocity across the joint (also stores S_s to global memory)
    axis_start = joint_axis_start[i]
    lin_axis_count = joint_axis_dim[i, 0]
    ang_axis_count = joint_axis_dim[i, 1]
    v_j_s = jcalc_motion(
        type,
        joint_axis,
        axis_start,
        lin_axis_count,
        ang_axis_count,
        X_wpj,
        joint_q,
        joint_qd,
        q_start,
        qd_start,
        joint_S_s,
    )

    # parent velocity
    v_parent_s = wp.spatial_vector()
    a_parent_s = wp.spatial_vector()

    if parent >= 0:
        v_parent_s = body_v_s[parent]
        a_parent_s = body_a_s[parent]

    # body velocity, acceleration
    v_s = v_parent_s + v_j_s
    a_s = a_parent_s + spatial_cross(v_s, v_j_s)  # + joint_S_s[i]*self.joint_qdd[i]

    # compute body forces
    X_sm = body_q[child] * body_X_com[child]
    I_m = body_I_m[child]

    # gravity and external forces (expressed in frame aligned with s but centered at body mass)
    m = I_m[3, 3]

    f_g = m * gravity
    r_com = wp.transform_get_translation(X_sm)
    f_g_s = wp.spatial_vector(wp.cross(r_com, f_g), f_g)

    # body forces
    I_s = spatial_transform_inertia(X_sm, I_m)

    f_b_s = I_s * a_s + spatial_cross_dual(v_s, I_s * v_s)

    body_v_s[child] = v_s
    body_a_s[child] = a_s
    body_f_s[child] = f_b_s - f_g_s
    body_I_s[child] = I_s


# Inverse dynamics via Recursive Newton-Euler algorithm (Featherstone Table 5.1)
@wp.kernel
def eval_rigid_id(
    articulation_start: wp.array(dtype=int),
    joint_type: wp.array(dtype=int),
    joint_parent: wp.array(dtype=int),
    joint_child: wp.array(dtype=int),
    joint_q_start: wp.array(dtype=int),
    joint_qd_start: wp.array(dtype=int),
    joint_q: wp.array(dtype=float),
    joint_qd: wp.array(dtype=float),
    joint_axis: wp.array(dtype=wp.vec3),
    joint_axis_start: wp.array(dtype=int),
    joint_axis_dim: wp.array(dtype=int, ndim=2),
    body_I_m: wp.array(dtype=wp.spatial_matrix),
    body_q: wp.array(dtype=wp.transform),
    body_X_com: wp.array(dtype=wp.transform),
    joint_X_p: wp.array(dtype=wp.transform),
    joint_X_c: wp.array(dtype=wp.transform),
    gravity: wp.vec3,
    # outputs
    joint_S_s: wp.array(dtype=wp.spatial_vector),
    body_I_s: wp.array(dtype=wp.spatial_matrix),
    body_v_s: wp.array(dtype=wp.spatial_vector),
    body_f_s: wp.array(dtype=wp.spatial_vector),
    body_a_s: wp.array(dtype=wp.spatial_vector),
):
    # one thread per-articulation
    index = wp.tid()

    start = articulation_start[index]
    end = articulation_start[index + 1]

    # compute link velocities and coriolis forces
    for i in range(start, end):
        compute_link_velocity(
            i,
            joint_type,
            joint_parent,
            joint_child,
            joint_q_start,
            joint_qd_start,
            joint_q,
            joint_qd,
            joint_axis,
            joint_axis_start,
            joint_axis_dim,
            body_I_m,
            body_q,
            body_X_com,
            joint_X_p,
            joint_X_c,
            gravity,
            joint_S_s,
            body_I_s,
            body_v_s,
            body_f_s,
            body_a_s,
        )


@wp.kernel
def eval_rigid_tau(
    articulation_start: wp.array(dtype=int),
    joint_type: wp.array(dtype=int),
    joint_parent: wp.array(dtype=int),
    joint_child: wp.array(dtype=int),
    joint_q_start: wp.array(dtype=int),
    joint_qd_start: wp.array(dtype=int),
    joint_axis_start: wp.array(dtype=int),
    joint_axis_dim: wp.array(dtype=int, ndim=2),
    joint_axis_mode: wp.array(dtype=int),
    joint_q: wp.array(dtype=float),
    joint_qd: wp.array(dtype=float),
    joint_act: wp.array(dtype=float),
    joint_target_ke: wp.array(dtype=float),
    joint_target_kd: wp.array(dtype=float),
    joint_limit_lower: wp.array(dtype=float),
    joint_limit_upper: wp.array(dtype=float),
    joint_limit_ke: wp.array(dtype=float),
    joint_limit_kd: wp.array(dtype=float),
    joint_S_s: wp.array(dtype=wp.spatial_vector),
    body_fb_s: wp.array(dtype=wp.spatial_vector),
    body_f_ext: wp.array(dtype=wp.spatial_vector),
    # outputs
    body_ft_s: wp.array(dtype=wp.spatial_vector),
    tau: wp.array(dtype=float),
):
    # one thread per-articulation
    index = wp.tid()

    start = articulation_start[index]
    end = articulation_start[index + 1]
    count = end - start

    # compute joint forces
    for offset in range(count):
        # for backwards traversal
        i = end - offset - 1

        type = joint_type[i]
        parent = joint_parent[i]
        child = joint_child[i]
        dof_start = joint_qd_start[i]
        coord_start = joint_q_start[i]
        axis_start = joint_axis_start[i]
        lin_axis_count = joint_axis_dim[i, 0]
        ang_axis_count = joint_axis_dim[i, 1]

        # total forces on body
        f_b_s = body_fb_s[child]
        f_t_s = body_ft_s[child]
        f_ext = body_f_ext[child]
        f_s = f_b_s + f_t_s + f_ext

        # compute joint-space forces, writes out tau
        jcalc_tau(
            type,
            joint_target_ke,
            joint_target_kd,
            joint_limit_ke,
            joint_limit_kd,
            joint_S_s,
            joint_q,
            joint_qd,
            joint_act,
            joint_axis_mode,
            joint_limit_lower,
            joint_limit_upper,
            coord_start,
            dof_start,
            axis_start,
            lin_axis_count,
            ang_axis_count,
            f_s,
            tau,
        )

        # update parent forces, todo: check that this is valid for the backwards pass
        if parent >= 0:
            wp.atomic_add(body_ft_s, parent, f_s)


# builds spatial Jacobian J which is an (joint_count*6)x(dof_count) matrix
@wp.kernel
def eval_rigid_jacobian(
    articulation_start: wp.array(dtype=int),
    articulation_J_start: wp.array(dtype=int),
    joint_ancestor: wp.array(dtype=int),
    joint_qd_start: wp.array(dtype=int),
    joint_S_s: wp.array(dtype=wp.spatial_vector),
    # outputs
    J: wp.array(dtype=float),
):
    # one thread per-articulation
    index = wp.tid()

    joint_start = articulation_start[index]
    joint_end = articulation_start[index + 1]
    joint_count = joint_end - joint_start

    J_offset = articulation_J_start[index]

    articulation_dof_start = joint_qd_start[joint_start]
    articulation_dof_end = joint_qd_start[joint_end]
    articulation_dof_count = articulation_dof_end - articulation_dof_start

    for i in range(joint_count):
        row_start = i * 6

        j = joint_start + i
        while j != -1:
            joint_dof_start = joint_qd_start[j]
            joint_dof_end = joint_qd_start[j + 1]
            joint_dof_count = joint_dof_end - joint_dof_start

            # fill out each row of the Jacobian walking up the tree
            for dof in range(joint_dof_count):
                col = (joint_dof_start - articulation_dof_start) + dof
                S = joint_S_s[joint_dof_start + dof]

                for k in range(6):
                    J_index = J_offset + dense_index(articulation_dof_count, row_start + k, col)
                    J[J_index] = S[k]

            j = joint_ancestor[j]


@wp.func
def spatial_mass(
    body_I_s: wp.array(dtype=wp.spatial_matrix),
    joint_start: int,
    joint_count: int,
    M_start: int,
    # outputs
    M: wp.array(dtype=float),
):
    stride = joint_count * 6
    for l in range(joint_count):
        I = body_I_s[joint_start + l]
        for i in range(6):
            for j in range(6):
                M[M_start + dense_index(stride, l * 6 + i, l * 6 + j)] = I[i, j]


@wp.func_grad(spatial_mass)
def adj_spatial_mass(
    body_I_s: wp.array(dtype=wp.spatial_matrix),
    joint_start: int,
    joint_count: int,
    M_start: int,
    # outputs
    M: wp.array(dtype=float),
):
    stride = joint_count * 6
    local_m = wp.spatial_matrix()
    for l in range(joint_count):
        for i in range(6):
            for j in range(6):
                local_m[i, j] = wp.adjoint[M][M_start + dense_index(stride, l * 6 + i, l * 6 + j)]
        wp.adjoint[body_I_s][joint_start + l] += local_m


@wp.kernel
def eval_rigid_mass(
    articulation_start: wp.array(dtype=int),
    articulation_M_start: wp.array(dtype=int),
    body_I_s: wp.array(dtype=wp.spatial_matrix),
    # outputs
    M: wp.array(dtype=float),
):
    # one thread per-articulation
    index = wp.tid()

    joint_start = articulation_start[index]
    joint_end = articulation_start[index + 1]
    joint_count = joint_end - joint_start

    M_offset = articulation_M_start[index]

    spatial_mass(body_I_s, joint_start, joint_count, M_offset, M)


@wp.func
def dense_gemm(
    m: int,
    n: int,
    p: int,
    transpose_A: bool,
    transpose_B: bool,
    add_to_C: bool,
    A_start: int,
    B_start: int,
    C_start: int,
    A: wp.array(dtype=float),
    B: wp.array(dtype=float),
    # outputs
    C: wp.array(dtype=float),
):
    # multiply a `m x p` matrix A by a `p x n` matrix B to produce a `m x n` matrix C
    for i in range(m):
        for j in range(n):
            sum = float(0.0)
            for k in range(p):
                if transpose_A:
                    a_i = k * m + i
                else:
                    a_i = i * p + k
                if transpose_B:
                    b_j = j * p + k
                else:
                    b_j = k * n + j
                sum += A[A_start + a_i] * B[B_start + b_j]

            if add_to_C:
                C[C_start + i * n + j] += sum
            else:
                C[C_start + i * n + j] = sum


@wp.func_grad(dense_gemm)
def adj_dense_gemm(
    m: int,
    n: int,
    p: int,
    transpose_A: bool,
    transpose_B: bool,
    add_to_C: bool,
    A_start: int,
    B_start: int,
    C_start: int,
    A: wp.array(dtype=float),
    B: wp.array(dtype=float),
    # outputs
    C: wp.array(dtype=float),
):
    add_to_C = True
    if transpose_A:
        dense_gemm(
            p,
            m,
            n,
            False,
            True,
            add_to_C,
            B_start,
            C_start,
            A_start,
            B,
            wp.adjoint[C],
            wp.adjoint[A],
        )
        dense_gemm(
            p,
            n,
            m,
            False,
            False,
            add_to_C,
            A_start,
            C_start,
            B_start,
            A,
            wp.adjoint[C],
            wp.adjoint[B],
        )
    else:
        dense_gemm(
            m,
            p,
            n,
            False,
            not transpose_B,
            add_to_C,
            C_start,
            B_start,
            A_start,
            wp.adjoint[C],
            B,
            wp.adjoint[A],
        )
        dense_gemm(
            p,
            n,
            m,
            True,
            False,
            add_to_C,
            A_start,
            C_start,
            B_start,
            A,
            wp.adjoint[C],
            wp.adjoint[B],
        )


def create_inertia_matrix_kernel(num_joints, num_dofs):
    @wp.kernel
    def eval_dense_gemm_tile(
        J_arr: wp.array3d(dtype=float), M_arr: wp.array3d(dtype=float), H_arr: wp.array3d(dtype=float)
    ):
        articulation = wp.tid()

        J = wp.tile_load(J_arr[articulation], 0, 0, m=wp.static(6 * num_joints), n=num_dofs)
        P = wp.tile_zeros(m=wp.static(6 * num_joints), n=num_dofs, dtype=float)

        # compute P = M*J where M is a 6x6 block diagonal mass matrix
        for i in range(int(num_joints)):
            # 6x6 block matrices are on the diagonal
            M_body = wp.tile_load(M_arr[articulation], i, i, m=6, n=6)

            # load a 6xN row from the Jacobian
            J_body = wp.tile_view(J, i * 6, 0, m=6, n=num_dofs)

            # compute weighted row
            P_body = wp.tile_matmul(M_body, J_body)

            # assign to the P slice
            wp.tile_assign(P, i * 6, 0, P_body)

        # compute H = J^T*P
        H = wp.tile_matmul(wp.tile_transpose(J), P)

        wp.tile_store(H_arr[articulation], 0, 0, H)

    return eval_dense_gemm_tile


def create_inertia_matrix_kernel(num_joints, num_dofs):
    @wp.kernel
    def eval_dense_gemm_tile(
        J_arr: wp.array3d(dtype=float), M_arr: wp.array3d(dtype=float), H_arr: wp.array3d(dtype=float)
    ):
        articulation = wp.tid()

        J = wp.tile_load(J_arr[articulation], 0, 0, m=wp.static(6 * num_joints), n=num_dofs)
        P = wp.tile_zeros(m=wp.static(6 * num_joints), n=num_dofs, dtype=float)

        # compute P = M*J where M is a 6x6 block diagonal mass matrix
        for i in range(int(num_joints)):
            # 6x6 block matrices are on the diagonal
            M_body = wp.tile_load(M_arr[articulation], i, i, m=6, n=6)

            # load a 6xN row from the Jacobian
            J_body = wp.tile_view(J, i * 6, 0, m=6, n=num_dofs)

            # compute weighted row
            P_body = wp.tile_matmul(M_body, J_body)

            # assign to the P slice
            wp.tile_assign(P, i * 6, 0, P_body)

        # compute H = J^T*P
        H = wp.tile_matmul(wp.tile_transpose(J), P)

        wp.tile_store(H_arr[articulation], 0, 0, H)

    return eval_dense_gemm_tile


@wp.kernel
def eval_dense_gemm_batched(
    m: wp.array(dtype=int),
    n: wp.array(dtype=int),
    p: wp.array(dtype=int),
    transpose_A: bool,
    transpose_B: bool,
    A_start: wp.array(dtype=int),
    B_start: wp.array(dtype=int),
    C_start: wp.array(dtype=int),
    A: wp.array(dtype=float),
    B: wp.array(dtype=float),
    C: wp.array(dtype=float),
):
    # on the CPU each thread computes the whole matrix multiply
    # on the GPU each block computes the multiply with one output per-thread
    batch = wp.tid()  # /kNumThreadsPerBlock;
    add_to_C = False

    dense_gemm(
        m[batch],
        n[batch],
        p[batch],
        transpose_A,
        transpose_B,
        add_to_C,
        A_start[batch],
        B_start[batch],
        C_start[batch],
        A,
        B,
        C,
    )


@wp.func
def dense_cholesky(
    n: int,
    A: wp.array(dtype=float),
    R: wp.array(dtype=float),
    A_start: int,
    R_start: int,
    # outputs
    L: wp.array(dtype=float),
):
    # compute the Cholesky factorization of A = L L^T with diagonal regularization R
    for j in range(n):
        s = A[A_start + dense_index(n, j, j)] + R[R_start + j]

        for k in range(j):
            r = L[A_start + dense_index(n, j, k)]
            s -= r * r

        s = wp.sqrt(s)
        invS = 1.0 / s

        L[A_start + dense_index(n, j, j)] = s

        for i in range(j + 1, n):
            s = A[A_start + dense_index(n, i, j)]

            for k in range(j):
                s -= L[A_start + dense_index(n, i, k)] * L[A_start + dense_index(n, j, k)]

            L[A_start + dense_index(n, i, j)] = s * invS


@wp.func_grad(dense_cholesky)
def adj_dense_cholesky(
    n: int,
    A: wp.array(dtype=float),
    R: wp.array(dtype=float),
    A_start: int,
    R_start: int,
    # outputs
    L: wp.array(dtype=float),
):
    # nop, use dense_solve to differentiate through (A^-1)b = x
    pass


@wp.kernel
def eval_dense_cholesky_batched(
    A_starts: wp.array(dtype=int),
    A_dim: wp.array(dtype=int),
    A: wp.array(dtype=float),
    R: wp.array(dtype=float),
    L: wp.array(dtype=float),
):
    batch = wp.tid()

    n = A_dim[batch]
    A_start = A_starts[batch]
    R_start = n * batch

    dense_cholesky(n, A, R, A_start, R_start, L)


@wp.func
def dense_subs(
    n: int,
    L_start: int,
    b_start: int,
    L: wp.array(dtype=float),
    b: wp.array(dtype=float),
    # outputs
    x: wp.array(dtype=float),
):
    # Solves (L L^T) x = b for x given the Cholesky factor L
    # forward substitution solves the lower triangular system L y = b for y
    for i in range(n):
        s = b[b_start + i]

        for j in range(i):
            s -= L[L_start + dense_index(n, i, j)] * x[b_start + j]

        x[b_start + i] = s / L[L_start + dense_index(n, i, i)]

    # backward substitution solves the upper triangular system L^T x = y for x
    for i in range(n - 1, -1, -1):
        s = x[b_start + i]

        for j in range(i + 1, n):
            s -= L[L_start + dense_index(n, j, i)] * x[b_start + j]

        x[b_start + i] = s / L[L_start + dense_index(n, i, i)]


@wp.func
def dense_solve(
    n: int,
    L_start: int,
    b_start: int,
    A: wp.array(dtype=float),
    L: wp.array(dtype=float),
    b: wp.array(dtype=float),
    # outputs
    x: wp.array(dtype=float),
    tmp: wp.array(dtype=float),
):
    # helper function to include tmp argument for backward pass
    dense_subs(n, L_start, b_start, L, b, x)


@wp.func_grad(dense_solve)
def adj_dense_solve(
    n: int,
    L_start: int,
    b_start: int,
    A: wp.array(dtype=float),
    L: wp.array(dtype=float),
    b: wp.array(dtype=float),
    # outputs
    x: wp.array(dtype=float),
    tmp: wp.array(dtype=float),
):
    if not tmp or not wp.adjoint[x] or not wp.adjoint[A] or not wp.adjoint[L]:
        return
    # dense_subs(n, L_start, b_start, L, b, x)
    for i in range(n):
        tmp[b_start + i] = 0.0

    dense_subs(n, L_start, b_start, L, wp.adjoint[x], tmp)

    for i in range(n):
        wp.adjoint[b][b_start + i] += tmp[b_start + i]

    # update adjoint of A since we did not compute it inside adj_dense_cholesky
    # L* = A* = -adj_b*x^T
    for i in range(n):
        for j in range(n):
            adj_b_x = -tmp[b_start + i] * x[b_start + j]
            wp.adjoint[L][L_start + dense_index(n, i, j)] += adj_b_x
            wp.adjoint[A][L_start + dense_index(n, i, j)] += adj_b_x


@wp.kernel
def eval_dense_solve_batched(
    L_start: wp.array(dtype=int),
    L_dim: wp.array(dtype=int),
    b_start: wp.array(dtype=int),
    A: wp.array(dtype=float),
    L: wp.array(dtype=float),
    b: wp.array(dtype=float),
    # outputs
    x: wp.array(dtype=float),
    tmp: wp.array(dtype=float),
):
    batch = wp.tid()

    dense_solve(L_dim[batch], L_start[batch], b_start[batch], A, L, b, x, tmp)


@wp.kernel
def integrate_generalized_joints(
    joint_type: wp.array(dtype=int),
    joint_q_start: wp.array(dtype=int),
    joint_qd_start: wp.array(dtype=int),
    joint_axis_dim: wp.array(dtype=int, ndim=2),
    joint_q: wp.array(dtype=float),
    joint_qd: wp.array(dtype=float),
    joint_qdd: wp.array(dtype=float),
    dt: float,
    # outputs
    joint_q_new: wp.array(dtype=float),
    joint_qd_new: wp.array(dtype=float),
):
    # one thread per-articulation
    index = wp.tid()

    type = joint_type[index]
    coord_start = joint_q_start[index]
    dof_start = joint_qd_start[index]
    lin_axis_count = joint_axis_dim[index, 0]
    ang_axis_count = joint_axis_dim[index, 1]

    jcalc_integrate(
        type,
        joint_q,
        joint_qd,
        joint_qdd,
        coord_start,
        dof_start,
        lin_axis_count,
        ang_axis_count,
        dt,
        joint_q_new,
        joint_qd_new,
    )


class FeatherstoneIntegrator(Integrator):
    """A semi-implicit integrator using symplectic Euler that operates
    on reduced (also called generalized) coordinates to simulate articulated rigid body dynamics
    based on Featherstone's composite rigid body algorithm (CRBA).

    See: Featherstone, Roy. Rigid Body Dynamics Algorithms. Springer US, 2014.

    Instead of maximal coordinates :attr:`State.body_q` (rigid body positions) and :attr:`State.body_qd`
    (rigid body velocities) as is the case :class:`SemiImplicitIntegrator`, :class:`FeatherstoneIntegrator`
    uses :attr:`State.joint_q` and :attr:`State.joint_qd` to represent the positions and velocities of
    joints without allowing any redundant degrees of freedom.

    After constructing :class:`Model` and :class:`State` objects this time-integrator
    may be used to advance the simulation state forward in time.

    Note:
        Unlike :class:`SemiImplicitIntegrator` and :class:`XPBDIntegrator`, :class:`FeatherstoneIntegrator` does not simulate rigid bodies with nonzero mass as floating bodies if they are not connected through any joints. Floating-base systems require an explicit free joint with which the body is connected to the world, see :meth:`ModelBuilder.add_joint_free`.

    Semi-implicit time integration is a variational integrator that
    preserves energy, however it not unconditionally stable, and requires a time-step
    small enough to support the required stiffness and damping forces.

    See: https://en.wikipedia.org/wiki/Semi-implicit_Euler_method

    Example
    -------

    .. code-block:: python

        integrator = wp.FeatherstoneIntegrator(model)

        # simulation loop
        for i in range(100):
            state = integrator.simulate(model, state_in, state_out, dt)

    Note:
        The :class:`FeatherstoneIntegrator` requires the :class:`Model` to be passed in as a constructor argument.

    """

    def __init__(self, model, angular_damping=0.05, update_mass_matrix_every=1, use_tile_gemm=False):
        """
        Args:
            model (Model): the model to be simulated.
            angular_damping (float, optional): Angular damping factor. Defaults to 0.05.
            update_mass_matrix_every (int, optional): How often to update the mass matrix (every n-th time the :meth:`simulate` function gets called). Defaults to 1.
        """
        self.angular_damping = angular_damping
        self.update_mass_matrix_every = update_mass_matrix_every
        self.use_tile_gemm = use_tile_gemm
        self._step = 0

<<<<<<< HEAD
        self.M = None
        self.J = None
        self.P = None
        self.H = None
        self.L = None

        self.compute_articulation_indices(model)
        self.allocate_model_aux_vars(model)

        if self.use_tile_gemm and model.joint_count > 0:
            # create a custom kernel to evaluate the system matrix for this type
            self.eval_inertia_matrix_kernel = create_inertia_matrix_kernel(int(model.joint_count), int(model.joint_dof_count))
=======
        self.compute_articulation_indices(model)
        self.allocate_model_aux_vars(model)

        if self.use_tile_gemm:
            # create a custom kernel to evaluate the system matrix for this type
            self.eval_inertia_matrix_kernel = create_inertia_matrix_kernel(int(self.joint_count), int(self.dof_count))
>>>>>>> e7dcabf3

            # ensure matrix is reloaded since otherwise an unload can happen during graph capture
            # todo: should not be necessary?
            wp.load_module(device=wp.get_device())

    def compute_articulation_indices(self, model):
        # calculate total size and offsets of Jacobian and mass matrices for entire system
        if model.joint_count:
            self.J_size = 0
            self.M_size = 0
            self.H_size = 0

            articulation_J_start = []
            articulation_M_start = []
            articulation_H_start = []

            articulation_M_rows = []
            articulation_H_rows = []
            articulation_J_rows = []
            articulation_J_cols = []

            articulation_dof_start = []
            articulation_coord_start = []

            articulation_start = model.articulation_start.numpy()
            joint_q_start = model.joint_q_start.numpy()
            joint_qd_start = model.joint_qd_start.numpy()

            for i in range(model.articulation_count):
                first_joint = articulation_start[i]
                last_joint = articulation_start[i + 1]

                first_coord = joint_q_start[first_joint]

                first_dof = joint_qd_start[first_joint]
                last_dof = joint_qd_start[last_joint]

                joint_count = last_joint - first_joint
                dof_count = last_dof - first_dof

                articulation_J_start.append(self.J_size)
                articulation_M_start.append(self.M_size)
                articulation_H_start.append(self.H_size)
                articulation_dof_start.append(first_dof)
                articulation_coord_start.append(first_coord)

                # bit of data duplication here, but will leave it as such for clarity
                articulation_M_rows.append(joint_count * 6)
                articulation_H_rows.append(dof_count)
                articulation_J_rows.append(joint_count * 6)
                articulation_J_cols.append(dof_count)

                if self.use_tile_gemm:
                    # store the joint and dof count assuming all
                    # articulations have the same structure
                    self.joint_count = joint_count
                    self.dof_count = dof_count

                self.J_size += 6 * joint_count * dof_count
                self.M_size += 6 * joint_count * 6 * joint_count
                self.H_size += dof_count * dof_count

            # matrix offsets for batched gemm
            self.articulation_J_start = wp.array(articulation_J_start, dtype=wp.int32, device=model.device)
            self.articulation_M_start = wp.array(articulation_M_start, dtype=wp.int32, device=model.device)
            self.articulation_H_start = wp.array(articulation_H_start, dtype=wp.int32, device=model.device)

            self.articulation_M_rows = wp.array(articulation_M_rows, dtype=wp.int32, device=model.device)
            self.articulation_H_rows = wp.array(articulation_H_rows, dtype=wp.int32, device=model.device)
            self.articulation_J_rows = wp.array(articulation_J_rows, dtype=wp.int32, device=model.device)
            self.articulation_J_cols = wp.array(articulation_J_cols, dtype=wp.int32, device=model.device)

            self.articulation_dof_start = wp.array(articulation_dof_start, dtype=wp.int32, device=model.device)
            self.articulation_coord_start = wp.array(articulation_coord_start, dtype=wp.int32, device=model.device)

    def allocate_model_aux_vars(self, model):
        if model.body_count:
            self.body_I_m = wp.empty(
                (model.body_count,), dtype=wp.spatial_matrix, device=model.device, requires_grad=model.requires_grad
            )
            wp.launch(
                compute_spatial_inertia,
                model.body_count,
                inputs=[model.body_inertia, model.body_mass],
                outputs=[self.body_I_m],
                device=model.device,
            )
            self.body_X_com = wp.empty(
                (model.body_count,), dtype=wp.transform, device=model.device, requires_grad=model.requires_grad
            )
            wp.launch(
                compute_com_transforms,
                model.body_count,
                inputs=[model.body_com],
                outputs=[self.body_X_com],
                device=model.device,
            )

    def allocate_system_vars(self, model):
        # allocate mass, Jacobian matrices, and other auxiliary variables pertaining to the model
        if model.joint_count:
            # system matrices
            self.M = wp.zeros((self.M_size,), dtype=wp.float32, device=model.device, requires_grad=model.requires_grad)
            self.J = wp.zeros((self.J_size,), dtype=wp.float32, device=model.device, requires_grad=model.requires_grad)
            self.P = wp.empty_like(self.J, requires_grad=model.requires_grad)
            self.H = wp.empty((self.H_size,), dtype=wp.float32, device=model.device, requires_grad=model.requires_grad)

            # zero since only upper triangle is set which can trigger NaN detection
            self.L = wp.zeros_like(self.H)

    def allocate_state_aux_vars(self, model, target, requires_grad):
        # allocate auxiliary variables that vary with state
        if model.body_count:
            # joints
            target.joint_qdd = wp.zeros_like(model.joint_qd, requires_grad=requires_grad)
            target.joint_tau = wp.empty_like(model.joint_qd, requires_grad=requires_grad)
            if requires_grad:
                # used in the custom grad implementation of eval_dense_solve_batched
                target.joint_solve_tmp = wp.zeros_like(model.joint_qd, requires_grad=True)
            else:
                target.joint_solve_tmp = None
            target.joint_S_s = wp.empty(
                (model.joint_dof_count,),
                dtype=wp.spatial_vector,
                device=model.device,
                requires_grad=requires_grad,
            )

            # derived rigid body data (maximal coordinates)
            target.body_q_com = wp.empty_like(model.body_q, requires_grad=requires_grad)
            target.body_I_s = wp.empty(
                (model.body_count,), dtype=wp.spatial_matrix, device=model.device, requires_grad=requires_grad
            )
            target.body_v_s = wp.empty(
                (model.body_count,), dtype=wp.spatial_vector, device=model.device, requires_grad=requires_grad
            )
            target.body_a_s = wp.empty(
                (model.body_count,), dtype=wp.spatial_vector, device=model.device, requires_grad=requires_grad
            )
            target.body_f_s = wp.zeros(
                (model.body_count,), dtype=wp.spatial_vector, device=model.device, requires_grad=requires_grad
            )
            target.body_ft_s = wp.zeros(
                (model.body_count,), dtype=wp.spatial_vector, device=model.device, requires_grad=requires_grad
            )

            target._featherstone_augmented = True

    def simulate(self, model: Model, state_in: State, state_out: State, dt: float, control: Control = None):
        requires_grad = state_in.requires_grad

        # optionally create dynamical auxiliary variables
        if requires_grad:
            state_aug = state_out
        else:
            state_aug = self

        if not getattr(state_aug, "_featherstone_augmented", False):
            self.allocate_state_aux_vars(model, state_aug, requires_grad)
        if requires_grad or self.M is None:
            self.allocate_system_vars(model)
        if control is None:
            control = model.control(clone_variables=False)

        with wp.ScopedTimer("simulate", False):
            particle_f = None
            body_f = None

            if state_in.particle_count:
                particle_f = state_in.particle_f

            if state_in.body_count:
                body_f = state_in.body_f

            # damped springs
            eval_spring_forces(model, state_in, particle_f)

            # triangle elastic and lift/drag forces
            eval_triangle_forces(model, state_in, control, particle_f)

            # triangle/triangle contacts
            eval_triangle_contact_forces(model, state_in, particle_f)

            # triangle bending
            eval_bending_forces(model, state_in, particle_f)

            # tetrahedral FEM
            eval_tetrahedral_forces(model, state_in, control, particle_f)

            # particle-particle interactions
            eval_particle_forces(model, state_in, particle_f)

            # particle ground contacts
            eval_particle_ground_contact_forces(model, state_in, particle_f)

            # particle shape contact
            eval_particle_body_contact_forces(model, state_in, particle_f, body_f, body_f_in_world_frame=True)

            # muscles
            if False:
                eval_muscle_forces(model, state_in, control, body_f)

            # ----------------------------
            # articulations

            if model.joint_count:
                # evaluate body transforms
                if False:
                    wp.launch(
                        eval_rigid_fk,
                        dim=model.articulation_count,
                        inputs=[
                            model.articulation_start,
                            model.joint_type,
                            model.joint_parent,
                            model.joint_child,
                            model.joint_q_start,
                            state_in.joint_q,
                            model.joint_X_p,
                            model.joint_X_c,
                            self.body_X_com,
                            model.joint_axis,
                            model.joint_axis_start,
                            model.joint_axis_dim,
                        ],
                        outputs=[state_in.body_q, state_aug.body_q_com],
                        device=model.device,
                    )

                # print("body_X_sc:")
                # print(state_in.body_q.numpy())

                # evaluate joint inertias, motion vectors, and forces
                state_aug.body_f_s.zero_()
                wp.launch(
                    eval_rigid_id,
                    dim=model.articulation_count,
                    inputs=[
                        model.articulation_start,
                        model.joint_type,
                        model.joint_parent,
                        model.joint_child,
                        model.joint_q_start,
                        model.joint_qd_start,
                        state_in.joint_q,
                        state_in.joint_qd,
                        model.joint_axis,
                        model.joint_axis_start,
                        model.joint_axis_dim,
                        self.body_I_m,
                        state_in.body_q,
                        self.body_X_com,
                        model.joint_X_p,
                        model.joint_X_c,
                        model.gravity,
                    ],
                    outputs=[
                        state_aug.joint_S_s,
                        state_aug.body_I_s,
                        state_aug.body_v_s,
                        state_aug.body_f_s,
                        state_aug.body_a_s,
                    ],
                    device=model.device,
                )

                if model.rigid_contact_max and (
                    model.ground and model.shape_ground_contact_pair_count or model.shape_contact_pair_count
                ):
                    if model.separate_ground_contacts:
                        wp.launch(
                            kernel=eval_rigid_ground_contacts,
                            dim=model.rigid_contact_max,
                            inputs=[
                                state_in.body_q,
                                state_aug.body_v_s,
                                model.body_com,
                                model.ground_plane,
                                model.shape_materials,
                                model.shape_geo,
                                model.shape_body,
                                model.rigid_contact_point0,
                                model.rigid_contact_shape0,
                                True,
                            ],
                            outputs=[body_f],
                            device=model.device,
                        )
                    else:
                        wp.launch(
                            kernel=eval_rigid_contacts,
                            dim=model.rigid_contact_max,
                            inputs=[
                                state_in.body_q,
                                state_aug.body_v_s,
                                model.body_com,
                                model.shape_materials,
                                model.shape_geo,
                                model.shape_body,
                                model.rigid_contact_count,
                                model.rigid_contact_point0,
                                model.rigid_contact_point1,
                                model.rigid_contact_normal,
                                model.rigid_contact_shape0,
                                model.rigid_contact_shape1,
                                True,
                            ],
                            outputs=[body_f],
                            device=model.device,
                        )

                    # if model.rigid_contact_count.numpy()[0] > 0:
                    #     print(body_f.numpy())

                if model.articulation_count:
                    # evaluate joint torques
                    state_aug.body_ft_s.zero_()
                    wp.launch(
                        eval_rigid_tau,
                        dim=model.articulation_count,
                        inputs=[
                            model.articulation_start,
                            model.joint_type,
                            model.joint_parent,
                            model.joint_child,
                            model.joint_q_start,
                            model.joint_qd_start,
                            model.joint_axis_start,
                            model.joint_axis_dim,
                            model.joint_axis_mode,
                            state_in.joint_q,
                            state_in.joint_qd,
                            control.joint_act,
                            model.joint_target_ke,
                            model.joint_target_kd,
                            model.joint_limit_lower,
                            model.joint_limit_upper,
                            model.joint_limit_ke,
                            model.joint_limit_kd,
                            state_aug.joint_S_s,
                            state_aug.body_f_s,
                            body_f,
                        ],
                        outputs=[
                            state_aug.body_ft_s,
                            state_aug.joint_tau,
                        ],
                        device=model.device,
                    )

                    # print("joint_tau:")
                    # print(state_aug.joint_tau.numpy())
                    # print("body_q:")
                    # print(state_in.body_q.numpy())
                    # print("body_qd:")
                    # print(state_in.body_qd.numpy())

                    if self._step % self.update_mass_matrix_every == 0:
                        # build J
                        wp.launch(
                            eval_rigid_jacobian,
                            dim=model.articulation_count,
                            inputs=[
                                model.articulation_start,
                                self.articulation_J_start,
                                model.joint_ancestor,
                                model.joint_qd_start,
                                state_aug.joint_S_s,
                            ],
                            outputs=[self.J],
                            device=model.device,
                        )

                        # build M
                        wp.launch(
                            eval_rigid_mass,
                            dim=model.articulation_count,
                            inputs=[
                                model.articulation_start,
                                self.articulation_M_start,
                                state_aug.body_I_s,
                            ],
                            outputs=[self.M],
                            device=model.device,
                        )

                        if self.use_tile_gemm:
                            # reshape arrays
                            M_tiled = self.M.reshape((-1, 6 * self.joint_count, 6 * self.joint_count))
                            J_tiled = self.J.reshape((-1, 6 * self.joint_count, self.dof_count))
                            H_tiled = self.H.reshape((-1, self.dof_count, self.dof_count))

                            wp.launch_tiled(
                                self.eval_inertia_matrix_kernel,
                                dim=model.articulation_count,
                                inputs=[J_tiled, M_tiled],
                                outputs=[H_tiled],
                                device=model.device,
                                block_dim=256,
                            )

                            # J = J_tiled.numpy()[0]
                            # M = M_tiled.numpy()[0]
                            # H = J.T@M@J

                            # import numpy as np
                            # np.testing.assert_allclose(H, H_tiled.numpy()[0])

                        else:
                            # form P = M*J
                            wp.launch(
                                eval_dense_gemm_batched,
                                dim=model.articulation_count,
                                inputs=[
                                    self.articulation_M_rows,
                                    self.articulation_J_cols,
                                    self.articulation_J_rows,
                                    False,
                                    False,
                                    self.articulation_M_start,
                                    self.articulation_J_start,
                                    # P start is the same as J start since it has the same dims as J
                                    self.articulation_J_start,
                                    self.M,
                                    self.J,
                                ],
                                outputs=[self.P],
                                device=model.device,
                            )

                            # form H = J^T*P
                            wp.launch(
                                eval_dense_gemm_batched,
                                dim=model.articulation_count,
                                inputs=[
                                    self.articulation_J_cols,
                                    self.articulation_J_cols,
                                    # P rows is the same as J rows
                                    self.articulation_J_rows,
                                    True,
                                    False,
                                    self.articulation_J_start,
                                    # P start is the same as J start since it has the same dims as J
                                    self.articulation_J_start,
                                    self.articulation_H_start,
                                    self.J,
                                    self.P,
                                ],
                                outputs=[self.H],
                                device=model.device,
                            )

                        # compute decomposition
                        wp.launch(
                            eval_dense_cholesky_batched,
                            dim=model.articulation_count,
                            inputs=[
                                self.articulation_H_start,
                                self.articulation_H_rows,
                                self.H,
                                model.joint_armature,
                            ],
                            outputs=[self.L],
                            device=model.device,
                        )

                        # print("joint_act:")
                        # print(control.joint_act.numpy())
                        # print("joint_tau:")
                        # print(state_aug.joint_tau.numpy())
                        # print("H:")
                        # print(self.H.numpy())
                        # print("L:")
                        # print(self.L.numpy())

                    # solve for qdd
                    state_aug.joint_qdd.zero_()
                    wp.launch(
                        eval_dense_solve_batched,
                        dim=model.articulation_count,
                        inputs=[
                            self.articulation_H_start,
                            self.articulation_H_rows,
                            self.articulation_dof_start,
                            self.H,  # we only provide this parameter to compute its adjoint in the backward pass
                            self.L,
                            state_aug.joint_tau,
                        ],
                        outputs=[
                            state_aug.joint_qdd,
                            state_aug.joint_solve_tmp,
                        ],
                        device=model.device,
                    )
                    # if wp.context.runtime.tape:
                    #     wp.context.runtime.tape.record_func(
                    #         backward=lambda: adj_matmul(
                    #             a, b, c, a.grad, b.grad, c.grad, d.grad, alpha, beta, allow_tf32x3_arith, device
                    #         ),
                    #         arrays=[a, b, c, d],
                    #     )
                    # print("joint_qdd:")
                    # print(state_aug.joint_qdd.numpy())
                    # print("\n\n")

            # -------------------------------------
            # integrate bodies

            if model.joint_count:
                wp.launch(
                    kernel=integrate_generalized_joints,
                    dim=model.joint_count,
                    inputs=[
                        model.joint_type,
                        model.joint_q_start,
                        model.joint_qd_start,
                        model.joint_axis_dim,
                        state_in.joint_q,
                        state_in.joint_qd,
                        state_aug.joint_qdd,
                        dt,
                    ],
                    outputs=[state_out.joint_q, state_out.joint_qd],
                    device=model.device,
                )

                # update maximal coordinates
                eval_fk(model, state_out.joint_q, state_out.joint_qd, None, state_out)

            self.integrate_particles(model, state_in, state_out, dt)

            self._step += 1

            return state_out<|MERGE_RESOLUTION|>--- conflicted
+++ resolved
@@ -1572,7 +1572,6 @@
         self.use_tile_gemm = use_tile_gemm
         self._step = 0
 
-<<<<<<< HEAD
         self.M = None
         self.J = None
         self.P = None
@@ -1585,14 +1584,6 @@
         if self.use_tile_gemm and model.joint_count > 0:
             # create a custom kernel to evaluate the system matrix for this type
             self.eval_inertia_matrix_kernel = create_inertia_matrix_kernel(int(model.joint_count), int(model.joint_dof_count))
-=======
-        self.compute_articulation_indices(model)
-        self.allocate_model_aux_vars(model)
-
-        if self.use_tile_gemm:
-            # create a custom kernel to evaluate the system matrix for this type
-            self.eval_inertia_matrix_kernel = create_inertia_matrix_kernel(int(self.joint_count), int(self.dof_count))
->>>>>>> e7dcabf3
 
             # ensure matrix is reloaded since otherwise an unload can happen during graph capture
             # todo: should not be necessary?
