# Copyright (c) 2024 NVIDIA CORPORATION.  All rights reserved.
# NVIDIA CORPORATION and its licensors retain all intellectual property
# and proprietary rights in and to this software, related documentation
# and any modifications thereto.  Any use, reproduction, disclosure or
# distribution of this software and related documentation without an express
# license agreement from NVIDIA CORPORATION is strictly prohibited.

###########################################################################
# Example Image Multilayer Perceptron (MLP)
#
# Shows how to train a coordinate-based MLP on an image to predict the RGB
# color at a given input position. By default, a positional encoding is
# applied to the input coordinates to improve the ability of the MLP to
# represent higher-frequency content. This can be disabled by passing the
# '--no_encoding' option.
#
# References:
#   Ben Mildenhall et al. 2021. NeRF: representing scenes
#   as neural radiance fields for view synthesis. Commun. ACM 65, 1
#   (January 2022), 99–106. https://doi.org/10.1145/3503250
#
###########################################################################

import math
import os

import numpy as np
from PIL import Image

import warp as wp
import warp.examples
import warp.optim

rng = np.random.default_rng(45)


def create_layer(dim_in, dim_hid, dtype=float):
    w = rng.uniform(-1.0 / np.sqrt(dim_in), 1.0 / np.sqrt(dim_in), (dim_hid, dim_in))
    b = rng.uniform(-1.0 / np.sqrt(dim_in), 1.0 / np.sqrt(dim_in), (dim_hid, 1))

    weights = wp.array(w, dtype=dtype, requires_grad=True)
    bias = wp.array(b, dtype=dtype, requires_grad=True)

    return (weights, bias)


def create_array(dim_in, dim_hid, dtype=float):
    s = rng.uniform(-1.0 / np.sqrt(dim_in), 1.0 / np.sqrt(dim_in), (dim_hid, dim_in))
    a = wp.array(s, dtype=dtype, requires_grad=True)

    return a


# number of frequencies for the positional encoding
NUM_FREQ = wp.constant(8)

DIM_IN = wp.constant(4 * NUM_FREQ)  # sin,cos for both x,y at each frequenecy
DIM_HID = 32
DIM_OUT = 3

# threads per-block
NUM_THREADS = 32

<<<<<<< HEAD
IMG_WIDTH = 512
IMG_HEIGHT = 512
=======
IMG_WIDTH = NUM_THREADS * 16
IMG_HEIGHT = NUM_THREADS * 16
>>>>>>> af4175e6

BATCH_SIZE = min(1024, int((IMG_WIDTH * IMG_HEIGHT) / 8))

# dtype for our weights and bias matrices
dtype = wp.float16


@wp.func
def relu(x: dtype):
    return wp.max(x, dtype(0.0))


@wp.kernel
def compute(
    indices: wp.array(dtype=int),
    weights_0: wp.array2d(dtype=dtype),
    bias_0: wp.array2d(dtype=dtype),
    weights_1: wp.array2d(dtype=dtype),
    bias_1: wp.array2d(dtype=dtype),
    weights_2: wp.array2d(dtype=dtype),
    bias_2: wp.array2d(dtype=dtype),
    weights_3: wp.array2d(dtype=dtype),
    bias_3: wp.array2d(dtype=dtype),
    reference: wp.array2d(dtype=float),
    loss: wp.array1d(dtype=float),
    out: wp.array2d(dtype=float),
):
    # batch indices
    linear = indices[wp.tid()]

    row = linear / IMG_WIDTH
    col = linear % IMG_WIDTH

    # normalize input coordinates to [-1, 1]
    x = (float(row) / float(IMG_WIDTH) - 0.5) * 2.0
    y = (float(col) / float(IMG_HEIGHT) - 0.5) * 2.0

    local = wp.vector(dtype=dtype, length=DIM_IN)

    # construct positional encoding
    for s in range(NUM_FREQ):
        scale = wp.pow(2.0, float(s)) * wp.pi

        # x-coord
        local[s * 4 + 0] = dtype(wp.sin(x * scale))
        local[s * 4 + 1] = dtype(wp.cos(x * scale))
        # y-coord
        local[s * 4 + 2] = dtype(wp.sin(y * scale))
        local[s * 4 + 3] = dtype(wp.cos(y * scale))

    # tile feature vectors across the block, returns [dim(f), NUM_THREADS]
    f = wp.tile(local)

    # input layer
    w0 = wp.tile_load(weights_0, 0, 0, m=DIM_HID, n=DIM_IN)
    b0 = wp.tile_load(bias_0, 0, 0, m=DIM_HID, n=1)
    z = wp.tile_map(relu, wp.tile_matmul(w0, f) + wp.tile_broadcast(b0, m=DIM_HID, n=NUM_THREADS))

    # hidden layer
    w1 = wp.tile_load(weights_1, 0, 0, m=DIM_HID, n=DIM_HID)
    b1 = wp.tile_load(bias_1, 0, 0, m=DIM_HID, n=1)
    z = wp.tile_map(relu, wp.tile_matmul(w1, z) + wp.tile_broadcast(b1, m=DIM_HID, n=NUM_THREADS))

    w2 = wp.tile_load(weights_2, 0, 0, m=DIM_HID, n=DIM_HID)
    b2 = wp.tile_load(bias_2, 0, 0, m=DIM_HID, n=1)
    z = wp.tile_map(relu, wp.tile_matmul(w2, z) + wp.tile_broadcast(b2, m=DIM_HID, n=NUM_THREADS))

    # output layer
    w3 = wp.tile_load(weights_3, 0, 0, m=DIM_OUT, n=DIM_HID)
    b3 = wp.tile_load(bias_3, 0, 0, m=DIM_OUT, n=1)
    o = wp.tile_map(relu, wp.tile_matmul(w3, z) + wp.tile_broadcast(b3, m=DIM_OUT, n=NUM_THREADS))

    # untile back to SIMT
    output = wp.untile(o)

    # compute error
    error = wp.vec3(
        float(output[0]) - reference[0, linear],
        float(output[1]) - reference[1, linear],
        float(output[2]) - reference[2, linear],
    )

    # write MSE loss
    if loss:
        wp.atomic_add(loss, 0, wp.length_sq(error) / float(3 * BATCH_SIZE))

    #  write image output
    if out:
        for i in range(DIM_OUT):
            out[i, linear] = float(output[i])


class Example:
    def __init__(self, train_iters):
        self.weights_0, self.bias_0 = create_layer(DIM_IN, DIM_HID, dtype=dtype)
        self.weights_1, self.bias_1 = create_layer(DIM_HID, DIM_HID, dtype=dtype)
        self.weights_2, self.bias_2 = create_layer(DIM_HID, DIM_HID, dtype=dtype)
        self.weights_3, self.bias_3 = create_layer(DIM_HID, DIM_OUT, dtype=dtype)

        # reference
        reference_path = os.path.join(wp.examples.get_asset_directory(), "pixel.jpg")
        with Image.open(reference_path) as im:
            reference_image = np.asarray(im.resize((IMG_WIDTH, IMG_HEIGHT)).convert("RGB")) / 255.0
        self.reference = wp.array(reference_image.reshape(IMG_WIDTH * IMG_HEIGHT, 3).T, dtype=float)

        # create randomized batch indices
        indices = np.arange(0, IMG_WIDTH * IMG_HEIGHT, dtype=np.int32)
        rng.shuffle(indices)
        self.indices = wp.array(indices)

        self.num_batches = int((IMG_WIDTH * IMG_HEIGHT) / BATCH_SIZE)
        self.max_iters = train_iters
        self.max_epochs = max(1, int(self.max_iters / self.num_batches))

    def train_warp(self):
        params = [
            self.weights_0,
            self.bias_0,
            self.weights_1,
            self.bias_1,
            self.weights_2,
            self.bias_2,
            self.weights_3,
            self.bias_3,
        ]

        optimizer_grads = [p.grad.flatten() for p in params]
        optimizer_inputs = [p.flatten() for p in params]
        optimizer = warp.optim.Adam(optimizer_inputs, lr=0.01)

        loss = wp.zeros(1, dtype=float, requires_grad=True)
        output = create_array(IMG_WIDTH * IMG_HEIGHT, DIM_OUT)

        # capture graph for whole epoch
        wp.capture_begin()

        for b in range(0, IMG_WIDTH * IMG_HEIGHT, BATCH_SIZE):
            loss.zero_()

            with wp.Tape() as tape:
                wp.launch(
                    compute,
                    dim=[BATCH_SIZE],
                    inputs=[
                        self.indices[b : b + BATCH_SIZE],
                        self.weights_0,
                        self.bias_0,
                        self.weights_1,
                        self.bias_1,
                        self.weights_2,
                        self.bias_2,
                        self.weights_3,
                        self.bias_3,
                        self.reference,
                        loss,
                        None,
                    ],
                    block_dim=NUM_THREADS,
                )

            tape.backward(loss)
            optimizer.step(optimizer_grads)
            tape.zero()

        graph = wp.capture_end()

        with wp.ScopedTimer("Training"):
            for i in range(self.max_epochs):
                with wp.ScopedTimer("Epoch"):
                    wp.capture_launch(graph)
                    print(f"Epoch: {i} Loss: {loss.numpy()}")

        # evaluate full image
        wp.launch(
            compute,
            dim=[IMG_WIDTH * IMG_HEIGHT],
            inputs=[
                self.indices,
                self.weights_0,
                self.bias_0,
                self.weights_1,
                self.bias_1,
                self.weights_2,
                self.bias_2,
                self.weights_3,
                self.bias_3,
                self.reference,
                loss,
                output,
            ],
            block_dim=NUM_THREADS,
        )

        self.save_image("example_tile_mlp.jpg", output.numpy())

    def train_torch(self):
        import torch as tc

        weights_0 = tc.nn.Parameter(wp.to_torch(self.weights_0))
        weights_1 = tc.nn.Parameter(wp.to_torch(self.weights_1))
        weights_2 = tc.nn.Parameter(wp.to_torch(self.weights_2))
        weights_3 = tc.nn.Parameter(wp.to_torch(self.weights_3))

        bias_0 = tc.nn.Parameter(wp.to_torch(self.bias_0))
        bias_1 = tc.nn.Parameter(wp.to_torch(self.bias_1))
        bias_2 = tc.nn.Parameter(wp.to_torch(self.bias_2))
        bias_3 = tc.nn.Parameter(wp.to_torch(self.bias_3))

        indices = wp.to_torch(self.indices)
        reference = wp.to_torch(self.reference)

        optimizer = tc.optim.Adam(
            [weights_0, bias_0, weights_1, bias_1, weights_2, bias_2, weights_3, bias_3],
            capturable=True,
            lr=0.0001,
            betas=(0.9, 0.95),
            eps=1.0e-6,
        )

        # generate frequency space encoding of pixels
        # based on their linear index in the image
        def encode(linear):
            row = (linear // IMG_WIDTH).float()
            col = (linear % IMG_WIDTH).float()

            x = (row / float(IMG_WIDTH) - 0.5) * 2.0
            y = (col / float(IMG_HEIGHT) - 0.5) * 2.0

            encoding = tc.zeros((NUM_FREQ * 4, len(linear)), dtype=tc.float16, device="cuda")

            for s in range(NUM_FREQ):
                scale = math.pow(2.0, float(s)) * math.pi

                # Directly write the computed values into the encoding tensor
                encoding[s * 4 + 0, :] = tc.sin(scale * x)
                encoding[s * 4 + 1, :] = tc.cos(scale * x)
                encoding[s * 4 + 2, :] = tc.sin(scale * y)
                encoding[s * 4 + 3, :] = tc.cos(scale * y)

            return encoding

        stream = tc.cuda.Stream()
        graph = tc.cuda.CUDAGraph()

        # warm-up
        with tc.cuda.stream(stream):
            f = tc.rand((NUM_FREQ * 4, BATCH_SIZE), dtype=tc.float16, device="cuda")
            z = tc.relu(weights_0 @ f + bias_0)
            z = tc.relu(weights_1 @ z + bias_1)
            z = tc.relu(weights_2 @ z + bias_2)
            z = tc.relu(weights_3 @ z + bias_3)
            ref = tc.rand((3, BATCH_SIZE), dtype=tc.float16, device="cuda")
            loss = tc.mean((z - ref) ** 2)
            optimizer.zero_grad()
            loss.backward()
            optimizer.step()

        with tc.cuda.graph(graph):
            for b in range(0, IMG_WIDTH * IMG_HEIGHT, BATCH_SIZE):
                linear = indices[b : b + BATCH_SIZE]

                f = encode(linear)

                z = tc.relu(weights_0 @ f + bias_0)
                z = tc.relu(weights_1 @ z + bias_1)
                z = tc.relu(weights_2 @ z + bias_2)
                z = tc.relu(weights_3 @ z + bias_3)

                ref = reference[:, linear]
                loss = tc.mean((z - ref) ** 2)

                optimizer.zero_grad()
                loss.backward()
                optimizer.step()

        with wp.ScopedTimer("Training (Torch)"):
            for _i in range(self.max_epochs):
                with wp.ScopedTimer("Epoch"):
                    graph.replay()

                    print(loss)

        f = encode(tc.arange(0, IMG_WIDTH * IMG_HEIGHT))
        z = tc.relu(weights_0 @ f + bias_0)
        z = tc.relu(weights_1 @ z + bias_1)
        z = tc.relu(weights_2 @ z + bias_2)
        z = tc.relu(weights_3 @ z + bias_3)

        self.save_image("example_tile_mlp_torch.jpg", z.detach().cpu().numpy())

    def save_image(self, name, output):
        predicted_image = output.T.reshape(IMG_WIDTH, IMG_HEIGHT, 3)
        predicted_image = (predicted_image * 255).astype(np.uint8)

        predicted_image_pil = Image.fromarray(predicted_image)
        predicted_image_pil.save(name)


if __name__ == "__main__":
    import argparse

    parser = argparse.ArgumentParser(formatter_class=argparse.ArgumentDefaultsHelpFormatter)
    parser.add_argument("--train_iters", type=int, default=20000, help="Total number of training iterations.")

    args = parser.parse_known_args()[0]

    with wp.ScopedDevice("cuda:0"):
        example = Example(args.train_iters)
        example.train_warp()
        # example.train_torch()<|MERGE_RESOLUTION|>--- conflicted
+++ resolved
@@ -61,13 +61,8 @@
 # threads per-block
 NUM_THREADS = 32
 
-<<<<<<< HEAD
 IMG_WIDTH = 512
 IMG_HEIGHT = 512
-=======
-IMG_WIDTH = NUM_THREADS * 16
-IMG_HEIGHT = NUM_THREADS * 16
->>>>>>> af4175e6
 
 BATCH_SIZE = min(1024, int((IMG_WIDTH * IMG_HEIGHT) / 8))
 
