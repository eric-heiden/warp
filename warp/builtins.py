--- conflicted
+++ resolved
@@ -2551,9 +2551,6 @@
     # force the input tile to shared memory
     t.storage = "shared"
 
-<<<<<<< HEAD
-    return Tile(dtype=t.dtype, M=t.N, N=t.M, op="transpose", storage=t.storage, strides=t.strides[::-1], layout=layout, owner=False)
-=======
     return Tile(
         dtype=t.dtype,
         M=t.N,
@@ -2564,7 +2561,6 @@
         layout=layout,
         owner=False,
     )
->>>>>>> e7dcabf3
 
 
 add_builtin(
@@ -2621,13 +2617,9 @@
     # force the input tile to shared memory
     t.storage = "shared"
 
-<<<<<<< HEAD
-    tile_type = Tile(dtype=t.dtype, M=m, N=n, op="broadcast", storage=t.storage, strides=(stride_m, stride_n), owner=False)
-=======
     tile_type = Tile(
         dtype=t.dtype, M=m, N=n, op="broadcast", storage=t.storage, strides=(stride_m, stride_n), owner=False
     )
->>>>>>> e7dcabf3
     return tile_type
 
 
