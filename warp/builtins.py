--- conflicted
+++ resolved
@@ -5639,7 +5639,6 @@
         if dtype == vec2d:
             return ("wp::vec2d", 6, 1)
         raise RuntimeError("Unsupported input type in tile_matmul")
-<<<<<<< HEAD
     
     def cublasdx_arrangement_map(layout):
         if layout == "colmajor":
@@ -5647,8 +5646,6 @@
         if layout == "rowmajor":
             return 1 # CUBLASDX_ARRANGEMENT_ROW_MAJOR
         raise RuntimeError("Unsupported layout in tile_matmul")
-=======
->>>>>>> 9ee67756
 
     # generate the LTO
     M, K = a.type.M, a.type.N
@@ -5656,12 +5653,8 @@
     num_threads = options["block_dim"]
     arch = options["output_arch"]
 
-<<<<<<< HEAD
     def make_function(M, N, K, adtype, bdtype, cdtype, alayout, blayout, clayout):
 
-=======
-    def make_function(M, N, K, adtype, bdtype, cdtype, tA, tB):
->>>>>>> 9ee67756
         (a_dtype, a_prec, a_type) = cublasdx_type_map(adtype)
         (b_dtype, b_prec, b_type) = cublasdx_type_map(bdtype)
         (c_dtype, c_prec, c_type) = cublasdx_type_map(cdtype)
@@ -5708,13 +5701,7 @@
                 lto_code = f.read()
 
             builder.ltoirs[lto_symbol] = lto_code
-<<<<<<< HEAD
             builder.ltoirs_decl[lto_symbol] = f"void {lto_symbol}({c_dtype}, {a_dtype}*, {b_dtype}*, {c_dtype}, {c_dtype}*);"
-=======
-            builder.ltoirs_decl[lto_symbol] = (
-                f"void {lto_symbol}({c_dtype}, {b_dtype}*, {a_dtype}*, {c_dtype}, {c_dtype}*);"
-            )
->>>>>>> 9ee67756
 
             return lto_symbol, lto_code
 
@@ -5725,25 +5712,15 @@
             return "rowmajor"
 
     #    C += A * B
-<<<<<<< HEAD
     (fun_forward, lto_forward) = make_function(M, N, K, a.type.dtype, b.type.dtype, out.type.dtype, a.type.layout, b.type.layout, out.type.layout) 
     # adjA += adjC * B^T - Transpose ~= flipped layout
-=======
-    (fun_forward, lto_forward) = make_function(M, N, K, a.type.dtype, b.type.dtype, out.type.dtype, a_layout, b_layout)
-    # adjA += adjC * B^T
->>>>>>> 9ee67756
     (fun_backward_A, lto_backward_A) = make_function(
         M, K, N, out.type.dtype, b.type.dtype, a.type.dtype, out.type.layout, tile_flip_layout(b.type.layout), a.type.layout
     )
     # adjB += A^T * adjC - Transpose ~= flipped layout
     (fun_backward_B, lto_backward_B) = make_function(
-<<<<<<< HEAD
         K, N, M, a.type.dtype, out.type.dtype, b.type.dtype, tile_flip_layout(a.type.layout), out.type.layout, b.type.layout
     )  
-=======
-        K, N, M, a.type.dtype, out.type.dtype, b.type.dtype, tile_flip_layout(a_layout), c_layout
-    )
->>>>>>> 9ee67756
 
     return (
         (
